{
    "id": "gocloak",
    "realm": "gocloak",
    "notBefore": 0,
    "defaultSignatureAlgorithm": "RS256",
    "revokeRefreshToken": false,
    "refreshTokenMaxReuse": 0,
    "accessTokenLifespan": 300,
    "accessTokenLifespanForImplicitFlow": 900,
    "ssoSessionIdleTimeout": 1800,
    "ssoSessionMaxLifespan": 36000,
    "ssoSessionIdleTimeoutRememberMe": 0,
    "ssoSessionMaxLifespanRememberMe": 0,
    "offlineSessionIdleTimeout": 2592000,
    "offlineSessionMaxLifespanEnabled": false,
    "offlineSessionMaxLifespan": 5184000,
    "clientSessionIdleTimeout": 0,
    "clientSessionMaxLifespan": 0,
    "clientOfflineSessionIdleTimeout": 0,
    "clientOfflineSessionMaxLifespan": 0,
    "accessCodeLifespan": 60,
    "accessCodeLifespanUserAction": 300,
    "accessCodeLifespanLogin": 1800,
    "actionTokenGeneratedByAdminLifespan": 43200,
    "actionTokenGeneratedByUserLifespan": 300,
    "oauth2DeviceCodeLifespan": 600,
    "oauth2DevicePollingInterval": 5,
    "enabled": true,
    "sslRequired": "external",
    "registrationAllowed": false,
    "registrationEmailAsUsername": false,
    "rememberMe": false,
    "verifyEmail": false,
    "loginWithEmailAllowed": true,
    "duplicateEmailsAllowed": false,
    "resetPasswordAllowed": false,
    "editUsernameAllowed": false,
    "bruteForceProtected": false,
    "permanentLockout": false,
    "maxFailureWaitSeconds": 900,
    "minimumQuickLoginWaitSeconds": 60,
    "waitIncrementSeconds": 60,
    "quickLoginCheckMilliSeconds": 1000,
    "maxDeltaTimeSeconds": 43200,
    "failureFactor": 30,
    "roles": {
        "realm": [
            {
                "id": "27387e43-d4fd-4715-a42a-11d0c213e2b5",
                "name": "offline_access",
                "description": "${role_offline-access}",
                "composite": false,
                "clientRole": false,
                "containerId": "gocloak",
                "attributes": {}
            },
            {
                "id": "d290e25d-9558-4838-995d-29c99f3480cf",
                "name": "uma_authorization",
                "composite": false,
                "clientRole": false,
                "containerId": "gocloak",
                "attributes": {}
            },
            {
                "id": "9bf857fb-284e-42d8-89c1-d03acf93364c",
                "name": "default-roles-gocloak",
                "description": "${role_default-roles}",
                "composite": true,
                "composites": {
                    "realm": [
                        "offline_access",
                        "uma_authorization"
                    ],
                    "client": {
                        "account": [
                            "manage-account",
                            "view-profile"
                        ]
                    }
                },
                "clientRole": false,
                "containerId": "gocloak",
                "attributes": {}
            }
        ],
        "client": {
            "realm-management": [
                {
                    "id": "46e8a3db-e54b-41d9-b589-2ba4737746ee",
                    "name": "view-events",
                    "description": "${role_view-events}",
                    "composite": false,
                    "clientRole": true,
                    "containerId": "db4d47d3-31cd-49c7-a1c7-351e13da7907",
                    "attributes": {}
                },
                {
                    "id": "b88a00e6-6c0b-481d-af34-6eafce8943a5",
                    "name": "view-authorization",
                    "description": "${role_view-authorization}",
                    "composite": false,
                    "clientRole": true,
                    "containerId": "db4d47d3-31cd-49c7-a1c7-351e13da7907",
                    "attributes": {}
                },
                {
                    "id": "4ab26593-f787-4de1-a263-9a5bcc5268e6",
                    "name": "query-clients",
                    "description": "${role_query-clients}",
                    "composite": false,
                    "clientRole": true,
                    "containerId": "db4d47d3-31cd-49c7-a1c7-351e13da7907",
                    "attributes": {}
                },
                {
                    "id": "979823cc-4698-4c22-9366-4d6248ddd5a1",
                    "name": "create-client",
                    "description": "${role_create-client}",
                    "composite": false,
                    "clientRole": true,
                    "containerId": "db4d47d3-31cd-49c7-a1c7-351e13da7907",
                    "attributes": {}
                },
                {
                    "id": "9de3c1b8-f5a4-46b3-b554-ce780ed83fd3",
                    "name": "manage-clients",
                    "description": "${role_manage-clients}",
                    "composite": false,
                    "clientRole": true,
                    "containerId": "db4d47d3-31cd-49c7-a1c7-351e13da7907",
                    "attributes": {}
                },
                {
                    "id": "ef0878b8-0aa6-4626-a58f-d6b7f6b68c89",
                    "name": "manage-events",
                    "description": "${role_manage-events}",
                    "composite": false,
                    "clientRole": true,
                    "containerId": "db4d47d3-31cd-49c7-a1c7-351e13da7907",
                    "attributes": {}
                },
                {
                    "id": "b9f5e33b-98fa-424a-a22f-5e20e42d8a33",
                    "name": "manage-users",
                    "description": "${role_manage-users}",
                    "composite": false,
                    "clientRole": true,
                    "containerId": "db4d47d3-31cd-49c7-a1c7-351e13da7907",
                    "attributes": {}
                },
                {
                    "id": "5e6d0b34-feda-488d-bc9c-e62980525662",
                    "name": "view-identity-providers",
                    "description": "${role_view-identity-providers}",
                    "composite": false,
                    "clientRole": true,
                    "containerId": "db4d47d3-31cd-49c7-a1c7-351e13da7907",
                    "attributes": {}
                },
                {
                    "id": "997d42ed-5eb2-4860-9c82-7aa93c68d068",
                    "name": "manage-authorization",
                    "description": "${role_manage-authorization}",
                    "composite": false,
                    "clientRole": true,
                    "containerId": "db4d47d3-31cd-49c7-a1c7-351e13da7907",
                    "attributes": {}
                },
                {
                    "id": "0ab7c8ae-f0b4-4edb-bc45-2ad2300c01f0",
                    "name": "realm-admin",
                    "description": "${role_realm-admin}",
                    "composite": true,
                    "composites": {
                        "client": {
                            "realm-management": [
                                "view-events",
                                "view-authorization",
                                "query-clients",
                                "create-client",
                                "manage-clients",
                                "manage-events",
                                "view-identity-providers",
                                "manage-users",
                                "manage-authorization",
                                "view-users",
                                "view-clients",
                                "query-groups",
                                "query-users",
                                "manage-realm",
                                "impersonation",
                                "query-realms",
                                "view-realm",
                                "manage-identity-providers"
                            ]
                        }
                    },
                    "clientRole": true,
                    "containerId": "db4d47d3-31cd-49c7-a1c7-351e13da7907",
                    "attributes": {}
                },
                {
                    "id": "6498ca2c-9be3-4bce-97a6-35c5cb8c4094",
                    "name": "view-users",
                    "description": "${role_view-users}",
                    "composite": true,
                    "composites": {
                        "client": {
                            "realm-management": [
                                "query-groups",
                                "query-users"
                            ]
                        }
                    },
                    "clientRole": true,
                    "containerId": "db4d47d3-31cd-49c7-a1c7-351e13da7907",
                    "attributes": {}
                },
                {
                    "id": "de41b92c-6559-4bf1-9d8d-07fff600987d",
                    "name": "view-clients",
                    "description": "${role_view-clients}",
                    "composite": true,
                    "composites": {
                        "client": {
                            "realm-management": [
                                "query-clients"
                            ]
                        }
                    },
                    "clientRole": true,
                    "containerId": "db4d47d3-31cd-49c7-a1c7-351e13da7907",
                    "attributes": {}
                },
                {
                    "id": "652a6783-ada0-42e0-a8ef-1c04c2e831e5",
                    "name": "manage-realm",
                    "description": "${role_manage-realm}",
                    "composite": false,
                    "clientRole": true,
                    "containerId": "db4d47d3-31cd-49c7-a1c7-351e13da7907",
                    "attributes": {}
                },
                {
                    "id": "090c068b-40a8-4dfb-8db3-d1cd8dd03918",
                    "name": "query-groups",
                    "description": "${role_query-groups}",
                    "composite": false,
                    "clientRole": true,
                    "containerId": "db4d47d3-31cd-49c7-a1c7-351e13da7907",
                    "attributes": {}
                },
                {
                    "id": "1a611bc4-d53c-4e1c-8c31-55d6e0238746",
                    "name": "query-users",
                    "description": "${role_query-users}",
                    "composite": false,
                    "clientRole": true,
                    "containerId": "db4d47d3-31cd-49c7-a1c7-351e13da7907",
                    "attributes": {}
                },
                {
                    "id": "72e7f1b9-2ded-426a-86d0-b4828d0634cb",
                    "name": "impersonation",
                    "description": "${role_impersonation}",
                    "composite": false,
                    "clientRole": true,
                    "containerId": "db4d47d3-31cd-49c7-a1c7-351e13da7907",
                    "attributes": {}
                },
                {
                    "id": "8d848031-2849-4e0f-8a4d-25af9cf94d72",
                    "name": "query-realms",
                    "description": "${role_query-realms}",
                    "composite": false,
                    "clientRole": true,
                    "containerId": "db4d47d3-31cd-49c7-a1c7-351e13da7907",
                    "attributes": {}
                },
                {
                    "id": "f96ac3ff-653f-4299-be87-0f585da5a65c",
                    "name": "view-realm",
                    "description": "${role_view-realm}",
                    "composite": false,
                    "clientRole": true,
                    "containerId": "db4d47d3-31cd-49c7-a1c7-351e13da7907",
                    "attributes": {}
                },
                {
                    "id": "a87f3125-3daf-4372-b34b-e69ec13a1c2d",
                    "name": "manage-identity-providers",
                    "description": "${role_manage-identity-providers}",
                    "composite": false,
                    "clientRole": true,
                    "containerId": "db4d47d3-31cd-49c7-a1c7-351e13da7907",
                    "attributes": {}
                }
            ],
            "security-admin-console": [],
            "admin-cli": [],
            "gocloak": [
                {
                    "id": "857f86d7-c3aa-49f3-b3db-9337dddac748",
                    "name": "uma_protection",
                    "composite": false,
                    "clientRole": true,
                    "containerId": "60be66a5-e007-464c-9b74-0e3c2e69e478",
                    "attributes": {}
                }
            ],
            "account-console": [],
            "broker": [],
            "account": [
                {
                    "id": "c51995c7-c038-4952-ba56-b24fa3fad07c",
                    "name": "manage-account",
                    "composite": false,
                    "clientRole": true,
                    "containerId": "0840c234-5b67-41f2-b001-415edf769bc3",
                    "attributes": {}
                },
                {
                    "id": "d8ec676c-c9ef-447b-9e66-2cc657f812e6",
                    "name": "delete-account",
                    "description": "${role_delete-account}",
                    "composite": false,
                    "clientRole": true,
                    "containerId": "0840c234-5b67-41f2-b001-415edf769bc3",
                    "attributes": {}
                },
                {
                    "id": "999d7695-cb07-4af3-b140-8f07e2c9ec0d",
                    "name": "manage-consent",
                    "description": "${role_manage-consent}",
                    "composite": true,
                    "composites": {
                        "client": {
                            "account": [
                                "view-consent"
                            ]
                        }
                    },
                    "clientRole": true,
                    "containerId": "0840c234-5b67-41f2-b001-415edf769bc3",
                    "attributes": {}
                },
                {
                    "id": "eb795118-7709-4cce-8b97-9bbdf7e0f165",
                    "name": "view-applications",
                    "description": "${role_view-applications}",
                    "composite": false,
                    "clientRole": true,
                    "containerId": "0840c234-5b67-41f2-b001-415edf769bc3",
                    "attributes": {}
                },
                {
                    "id": "f39b395d-fb59-4671-9414-12253954a264",
                    "name": "view-profile",
                    "composite": false,
                    "clientRole": true,
                    "containerId": "0840c234-5b67-41f2-b001-415edf769bc3",
                    "attributes": {}
                },
                {
                    "id": "4a4085c9-1aef-46a2-8d33-91dd60d9bd81",
                    "name": "view-consent",
                    "description": "${role_view-consent}",
                    "composite": false,
                    "clientRole": true,
                    "containerId": "0840c234-5b67-41f2-b001-415edf769bc3",
                    "attributes": {}
                }
            ]
        }
    },
    "groups": [],
    "defaultRole": {
        "id": "9bf857fb-284e-42d8-89c1-d03acf93364c",
        "name": "default-roles-gocloak",
        "description": "${role_default-roles}",
        "composite": true,
        "clientRole": false,
        "containerId": "gocloak"
    },
    "requiredCredentials": [
        "password"
    ],
    "otpPolicyType": "totp",
    "otpPolicyAlgorithm": "HmacSHA1",
    "otpPolicyInitialCounter": 0,
    "otpPolicyDigits": 6,
    "otpPolicyLookAheadWindow": 1,
    "otpPolicyPeriod": 30,
    "otpSupportedApplications": [
        "FreeOTP",
        "Google Authenticator"
    ],
    "webAuthnPolicyRpEntityName": "keycloak",
    "webAuthnPolicySignatureAlgorithms": [
        "ES256"
    ],
    "webAuthnPolicyRpId": "",
    "webAuthnPolicyAttestationConveyancePreference": "not specified",
    "webAuthnPolicyAuthenticatorAttachment": "not specified",
    "webAuthnPolicyRequireResidentKey": "not specified",
    "webAuthnPolicyUserVerificationRequirement": "not specified",
    "webAuthnPolicyCreateTimeout": 0,
    "webAuthnPolicyAvoidSameAuthenticatorRegister": false,
    "webAuthnPolicyAcceptableAaguids": [],
<<<<<<< HEAD
    "webAuthnPolicyPasswordlessRpEntityName": "keycloak",
    "webAuthnPolicyPasswordlessSignatureAlgorithms": [
        "ES256"
    ],
    "webAuthnPolicyPasswordlessRpId": "",
    "webAuthnPolicyPasswordlessAttestationConveyancePreference": "not specified",
    "webAuthnPolicyPasswordlessAuthenticatorAttachment": "not specified",
    "webAuthnPolicyPasswordlessRequireResidentKey": "not specified",
    "webAuthnPolicyPasswordlessUserVerificationRequirement": "not specified",
    "webAuthnPolicyPasswordlessCreateTimeout": 0,
    "webAuthnPolicyPasswordlessAvoidSameAuthenticatorRegister": false,
    "webAuthnPolicyPasswordlessAcceptableAaguids": [],
    "users": [
        {
            "id": "2af2205c-b8b1-4dbf-8d0c-05410e825217",
            "createdTimestamp": 1642076603715,
            "username": "service-account-gocloak",
            "enabled": true,
            "totp": false,
            "emailVerified": false,
            "serviceAccountClientId": "gocloak",
            "disableableCredentialTypes": [],
            "requiredActions": [],
            "realmRoles": [
                "default-roles-gocloak"
            ],
            "clientRoles": {
                "gocloak": [
                    "uma_protection"
                ]
            },
            "notBefore": 0,
            "groups": []
        }
    ],
=======
    "users": [
        {
          "id": "6ead694f-bf59-495d-a475-a3b0b9be50ed",
          "createdTimestamp": 1666175342321,
          "username": "service-account-gocloak",
          "enabled": true,
          "totp": false,
          "emailVerified": false,
          "serviceAccountClientId": "gocloak",
          "disableableCredentialTypes": [],
          "requiredActions": [],
          "realmRoles": [
            "default-roles-gocloak"
          ],
          "clientRoles": {
            "realm-management": [
              "manage-clients",
              "view-clients",
              "query-clients",
              "create-client"
            ],
            "gocloak": [
              "uma_protection"
            ]
          },
          "notBefore": 0,
          "groups": []
        }
      ],
>>>>>>> 0246ee95
    "scopeMappings": [
        {
            "clientScope": "offline_access",
            "roles": [
                "offline_access"
            ]
        }
    ],
<<<<<<< HEAD
    "clientScopeMappings": {
        "account": [
            {
                "client": "account-console",
                "roles": [
                    "manage-account"
                ]
            }
        ]
    },
    "clients": [
        {
            "id": "0840c234-5b67-41f2-b001-415edf769bc3",
            "clientId": "account",
            "name": "${client_account}",
            "rootUrl": "${authBaseUrl}",
            "baseUrl": "/realms/gocloak/account/",
=======
    "clients": [
        {
            "id": "521554ab-23fb-46fa-a557-ab53f3a0498a",
            "clientId": "admin-cli",
            "name": "${client_admin-cli}",
>>>>>>> 0246ee95
            "surrogateAuthRequired": false,
            "enabled": true,
            "alwaysDisplayInConsole": false,
            "clientAuthenticatorType": "client-secret",
            "secret": "**********",
            "redirectUris": [
                "/realms/gocloak/account/*"
            ],
            "webOrigins": [],
            "notBefore": 0,
            "bearerOnly": false,
            "consentRequired": false,
            "standardFlowEnabled": true,
            "implicitFlowEnabled": false,
            "directAccessGrantsEnabled": false,
            "serviceAccountsEnabled": false,
            "publicClient": false,
            "frontchannelLogout": false,
            "protocol": "openid-connect",
            "attributes": {},
            "authenticationFlowBindingOverrides": {},
            "fullScopeAllowed": false,
            "nodeReRegistrationTimeout": 0,
            "defaultClientScopes": [
                "web-origins",
                "profile",
                "roles",
                "email"
            ],
            "optionalClientScopes": [
                "address",
                "phone",
                "offline_access",
                "microprofile-jwt"
            ]
        },
        {
            "id": "9475765a-9b2c-48d2-8434-2faa08aab957",
            "clientId": "account-console",
            "name": "${client_account-console}",
            "rootUrl": "${authBaseUrl}",
            "baseUrl": "/realms/gocloak/account/",
            "surrogateAuthRequired": false,
            "enabled": true,
            "alwaysDisplayInConsole": false,
            "clientAuthenticatorType": "client-secret",
            "redirectUris": [
                "/realms/gocloak/account/*"
            ],
            "webOrigins": [],
            "notBefore": 0,
            "bearerOnly": false,
            "consentRequired": false,
            "standardFlowEnabled": true,
            "implicitFlowEnabled": false,
            "directAccessGrantsEnabled": false,
            "serviceAccountsEnabled": false,
            "publicClient": true,
            "frontchannelLogout": false,
            "protocol": "openid-connect",
            "attributes": {
                "pkce.code.challenge.method": "S256"
            },
            "authenticationFlowBindingOverrides": {},
            "fullScopeAllowed": false,
            "nodeReRegistrationTimeout": 0,
            "protocolMappers": [
                {
                    "id": "5a25ec3c-60d5-4edd-b374-ec1ef7f1251e",
                    "name": "audience resolve",
                    "protocol": "openid-connect",
                    "protocolMapper": "oidc-audience-resolve-mapper",
                    "consentRequired": false,
                    "config": {}
                }
            ],
            "defaultClientScopes": [
                "web-origins",
                "profile",
                "roles",
                "email"
            ],
            "optionalClientScopes": [
                "address",
                "phone",
                "offline_access",
                "microprofile-jwt"
            ]
        },
        {
            "id": "521554ab-23fb-46fa-a557-ab53f3a0498a",
            "clientId": "admin-cli",
            "name": "${client_admin-cli}",
            "surrogateAuthRequired": false,
            "enabled": true,
            "alwaysDisplayInConsole": false,
            "clientAuthenticatorType": "client-secret",
            "secret": "**********",
            "redirectUris": [],
            "webOrigins": [],
            "notBefore": 0,
            "bearerOnly": false,
            "consentRequired": false,
            "standardFlowEnabled": false,
            "implicitFlowEnabled": false,
            "directAccessGrantsEnabled": true,
            "serviceAccountsEnabled": false,
            "publicClient": true,
            "frontchannelLogout": false,
            "protocol": "openid-connect",
            "attributes": {},
            "authenticationFlowBindingOverrides": {},
            "fullScopeAllowed": false,
            "nodeReRegistrationTimeout": 0,
            "defaultClientScopes": [
                "web-origins",
                "profile",
                "roles",
                "email"
            ],
            "optionalClientScopes": [
                "address",
                "phone",
                "offline_access",
                "microprofile-jwt"
            ]
        },
        {
            "id": "86aeddaa-4b47-47eb-99f4-15f5e2f0839d",
            "clientId": "broker",
            "name": "${client_broker}",
            "surrogateAuthRequired": false,
            "enabled": true,
            "alwaysDisplayInConsole": false,
            "clientAuthenticatorType": "client-secret",
            "secret": "**********",
            "redirectUris": [],
            "webOrigins": [],
            "notBefore": 0,
            "bearerOnly": false,
            "consentRequired": false,
            "standardFlowEnabled": true,
            "implicitFlowEnabled": false,
            "directAccessGrantsEnabled": false,
            "serviceAccountsEnabled": false,
            "publicClient": false,
            "frontchannelLogout": false,
            "protocol": "openid-connect",
            "attributes": {},
            "authenticationFlowBindingOverrides": {},
            "fullScopeAllowed": false,
            "nodeReRegistrationTimeout": 0,
<<<<<<< HEAD
=======
            "protocolMappers": [
                {
                    "id": "d68e7a07-4ad5-4d9d-81d1-70c03ceaaa59",
                    "name": "locale",
                    "protocol": "openid-connect",
                    "protocolMapper": "oidc-usermodel-attribute-mapper",
                    "consentRequired": false,
                    "config": {
                        "userinfo.token.claim": "true",
                        "user.attribute": "locale",
                        "id.token.claim": "true",
                        "access.token.claim": "true",
                        "claim.name": "locale",
                        "jsonType.label": "String"
                    }
                }
            ],
>>>>>>> 0246ee95
            "defaultClientScopes": [
                "web-origins",
                "profile",
                "roles",
                "email"
            ],
            "optionalClientScopes": [
                "address",
                "phone",
                "offline_access",
                "microprofile-jwt"
            ]
        },
        {
            "id": "60be66a5-e007-464c-9b74-0e3c2e69e478",
            "clientId": "gocloak",
            "surrogateAuthRequired": false,
            "enabled": true,
            "alwaysDisplayInConsole": false,
            "clientAuthenticatorType": "client-secret",
            "secret": "gocloak-secret",
            "redirectUris": [
                "localhost"
            ],
            "webOrigins": [],
            "notBefore": 0,
            "bearerOnly": false,
            "consentRequired": false,
            "standardFlowEnabled": true,
            "implicitFlowEnabled": false,
            "directAccessGrantsEnabled": true,
            "serviceAccountsEnabled": true,
            "authorizationServicesEnabled": true,
            "publicClient": false,
            "frontchannelLogout": false,
            "protocol": "openid-connect",
            "attributes": {
                "saml.assertion.signature": "false",
                "saml.force.post.binding": "false",
                "saml.multivalued.roles": "false",
                "saml.encrypt": "false",
                "saml.server.signature": "false",
                "saml.server.signature.keyinfo.ext": "false",
                "exclude.session.state.from.auth.response": "false",
                "saml_force_name_id_format": "false",
                "saml.client.signature": "false",
                "tls.client.certificate.bound.access.tokens": "false",
                "saml.authnstatement": "false",
                "display.on.consent.screen": "false",
                "saml.onetimeuse.condition": "false"
            },
            "authenticationFlowBindingOverrides": {},
            "fullScopeAllowed": true,
            "nodeReRegistrationTimeout": -1,
            "protocolMappers": [
                {
<<<<<<< HEAD
                    "id": "869a338b-721b-407b-b15e-d5dfe24eabdc",
                    "name": "Google Audience",
                    "protocol": "openid-connect",
                    "protocolMapper": "oidc-audience-mapper",
                    "consentRequired": false,
                    "config": {
                        "included.client.audience": "gocloak",
                        "id.token.claim": "false",
                        "access.token.claim": "true"
                    }
                },
                {
=======
>>>>>>> 0246ee95
                    "id": "c213647e-cb4c-43c3-b06c-d9a573bea602",
                    "name": "Client Host",
                    "protocol": "openid-connect",
                    "protocolMapper": "oidc-usersessionmodel-note-mapper",
                    "consentRequired": false,
                    "config": {
                        "user.session.note": "clientHost",
                        "userinfo.token.claim": "true",
                        "id.token.claim": "true",
                        "access.token.claim": "true",
                        "claim.name": "clientHost",
                        "jsonType.label": "String"
                    }
                },
                {
                    "id": "52d807f9-68c8-4217-aed2-40434f421e6b",
                    "name": "Client ID",
                    "protocol": "openid-connect",
                    "protocolMapper": "oidc-usersessionmodel-note-mapper",
                    "consentRequired": false,
                    "config": {
                        "user.session.note": "clientId",
                        "userinfo.token.claim": "true",
                        "id.token.claim": "true",
                        "access.token.claim": "true",
                        "claim.name": "clientId",
                        "jsonType.label": "String"
                    }
                },
                {
                    "id": "0aaaaa8e-7e8f-4bf2-9030-6e4e78b79858",
                    "name": "Client IP Address",
                    "protocol": "openid-connect",
                    "protocolMapper": "oidc-usersessionmodel-note-mapper",
                    "consentRequired": false,
                    "config": {
                        "user.session.note": "clientAddress",
                        "userinfo.token.claim": "true",
                        "id.token.claim": "true",
                        "access.token.claim": "true",
                        "claim.name": "clientAddress",
                        "jsonType.label": "String"
                    }
                }
            ],
            "defaultClientScopes": [
                "web-origins",
                "profile",
                "roles",
                "good-service",
                "email"
            ],
            "optionalClientScopes": [
                "address",
                "phone",
                "offline_access",
                "microprofile-jwt"
            ],
            "authorizationSettings": {
                "allowRemoteResourceManagement": true,
                "policyEnforcementMode": "ENFORCING",
                "resources": [
                    {
                        "name": "Default Resource",
                        "type": "urn:gocloak:resources:default",
                        "ownerManagedAccess": false,
                        "attributes": {},
                        "_id": "067438bb-1d4a-4c4d-b84f-a57344ef2b2b",
                        "uris": [
                            "/*"
                        ]
                    }
                ],
                "policies": [
                    {
<<<<<<< HEAD
                        "id": "16fdc33a-7384-4735-8b7e-5d15b8e8bdaf",
                        "name": "Default Policy",
                        "description": "A policy that grants access only for users within this realm",
                        "type": "js",
=======
                        "id": "4abda6f1-c621-414c-a97d-d8dbd422eabd",
                        "name": "default",
                        "description": "",
                        "type": "client",
>>>>>>> 0246ee95
                        "logic": "POSITIVE",
                        "decisionStrategy": "UNANIMOUS",
                        "config": {
                            "clients": "[\"gocloak\"]"
                        }
                    },
                    {
                        "id": "ddb430d2-368b-43f9-8917-edfa04a2d0d7",
                        "name": "test",
                        "description": "",
                        "type": "resource",
                        "logic": "POSITIVE",
                        "decisionStrategy": "UNANIMOUS",
                        "config": {
                            "resources": "[\"Default Resource\"]",
                            "applyPolicies": "[\"default\"]"
                        }
                    }
                ],
                "scopes": [],
                "decisionStrategy": "UNANIMOUS"
            }
        },
        {
            "id": "db4d47d3-31cd-49c7-a1c7-351e13da7907",
            "clientId": "realm-management",
            "name": "${client_realm-management}",
            "surrogateAuthRequired": false,
            "enabled": true,
            "alwaysDisplayInConsole": false,
            "clientAuthenticatorType": "client-secret",
            "secret": "**********",
            "redirectUris": [],
            "webOrigins": [],
            "notBefore": 0,
            "bearerOnly": true,
            "consentRequired": false,
            "standardFlowEnabled": true,
            "implicitFlowEnabled": false,
            "directAccessGrantsEnabled": false,
            "serviceAccountsEnabled": false,
            "authorizationServicesEnabled": true,
            "publicClient": false,
            "frontchannelLogout": false,
            "protocol": "openid-connect",
            "attributes": {},
            "authenticationFlowBindingOverrides": {},
            "fullScopeAllowed": false,
            "nodeReRegistrationTimeout": 0,
            "defaultClientScopes": [
                "web-origins",
                "profile",
                "roles",
                "email"
            ],
            "optionalClientScopes": [
                "address",
                "phone",
                "offline_access"
            ],
            "authorizationSettings": {
                "allowRemoteResourceManagement": false,
                "policyEnforcementMode": "ENFORCING",
                "resources": [
                    {
                        "name": "idp.resource.310212c9-484a-4b23-aeb4-7c0b6eeb9aff",
                        "type": "IdentityProvider",
                        "ownerManagedAccess": false,
                        "attributes": {},
                        "_id": "74df38b1-65ec-40ba-b56a-c9b26415e548",
                        "uris": [],
                        "scopes": [
                            {
                                "name": "token-exchange"
                            }
                        ]
                    },
                    {
                        "name": "client.resource.60be66a5-e007-464c-9b74-0e3c2e69e478",
                        "type": "Client",
                        "ownerManagedAccess": false,
                        "attributes": {},
                        "_id": "8f9eb03c-f367-4581-8215-a3807a9f0765",
                        "uris": [],
                        "scopes": [
                            {
                                "name": "view"
                            },
                            {
                                "name": "map-roles-client-scope"
                            },
                            {
                                "name": "map-roles"
                            },
                            {
                                "name": "configure"
                            },
                            {
                                "name": "manage"
                            },
                            {
                                "name": "token-exchange"
                            },
                            {
                                "name": "map-roles-composite"
                            }
                        ]
                    }
                ],
                "policies": [
                    {
                        "id": "9cce2c84-77ee-470b-8036-37bd3e88ff63",
                        "name": "google-exchange-policy",
                        "type": "client",
                        "logic": "POSITIVE",
                        "decisionStrategy": "UNANIMOUS",
                        "config": {
                            "clients": "[\"gocloak\"]"
                        }
                    },
                    {
                        "id": "ec0c2fc8-18c7-48c4-8ef2-5e828fc190d5",
                        "name": "token-exchange.permission.idp.310212c9-484a-4b23-aeb4-7c0b6eeb9aff",
                        "type": "scope",
                        "logic": "POSITIVE",
                        "decisionStrategy": "UNANIMOUS",
                        "config": {
                            "resources": "[\"idp.resource.310212c9-484a-4b23-aeb4-7c0b6eeb9aff\"]",
                            "scopes": "[\"token-exchange\"]",
                            "applyPolicies": "[\"google-exchange-policy\"]"
                        }
                    },
                    {
                        "id": "fefcea93-4d47-4901-b8d0-57654f322b81",
                        "name": "manage.permission.client.60be66a5-e007-464c-9b74-0e3c2e69e478",
                        "type": "scope",
                        "logic": "POSITIVE",
                        "decisionStrategy": "UNANIMOUS",
                        "config": {
                            "resources": "[\"client.resource.60be66a5-e007-464c-9b74-0e3c2e69e478\"]",
                            "scopes": "[\"manage\"]"
                        }
                    },
                    {
                        "id": "3b5904ad-1581-402d-940c-ab7e096276c4",
                        "name": "configure.permission.client.60be66a5-e007-464c-9b74-0e3c2e69e478",
                        "type": "scope",
                        "logic": "POSITIVE",
                        "decisionStrategy": "UNANIMOUS",
                        "config": {
                            "resources": "[\"client.resource.60be66a5-e007-464c-9b74-0e3c2e69e478\"]",
                            "scopes": "[\"configure\"]"
                        }
                    },
                    {
                        "id": "38359c4b-1f23-481d-911f-22e0588c6e7f",
                        "name": "view.permission.client.60be66a5-e007-464c-9b74-0e3c2e69e478",
                        "type": "scope",
                        "logic": "POSITIVE",
                        "decisionStrategy": "UNANIMOUS",
                        "config": {
                            "resources": "[\"client.resource.60be66a5-e007-464c-9b74-0e3c2e69e478\"]",
                            "scopes": "[\"view\"]"
                        }
                    },
                    {
                        "id": "9cb0708a-08df-4a17-a9e4-7c80a392a7c3",
                        "name": "map-roles.permission.client.60be66a5-e007-464c-9b74-0e3c2e69e478",
                        "type": "scope",
                        "logic": "POSITIVE",
                        "decisionStrategy": "UNANIMOUS",
                        "config": {
                            "resources": "[\"client.resource.60be66a5-e007-464c-9b74-0e3c2e69e478\"]",
                            "scopes": "[\"map-roles\"]"
                        }
                    },
                    {
                        "id": "f81ed5a2-9ca7-4bec-9e84-ea7f9c7e8e47",
                        "name": "map-roles-client-scope.permission.client.60be66a5-e007-464c-9b74-0e3c2e69e478",
                        "type": "scope",
                        "logic": "POSITIVE",
                        "decisionStrategy": "UNANIMOUS",
                        "config": {
                            "resources": "[\"client.resource.60be66a5-e007-464c-9b74-0e3c2e69e478\"]",
                            "scopes": "[\"map-roles-client-scope\"]"
                        }
                    },
                    {
                        "id": "4aff44f8-a0dd-4bdb-8ad7-c7c78768080b",
                        "name": "map-roles-composite.permission.client.60be66a5-e007-464c-9b74-0e3c2e69e478",
                        "type": "scope",
                        "logic": "POSITIVE",
                        "decisionStrategy": "UNANIMOUS",
                        "config": {
                            "resources": "[\"client.resource.60be66a5-e007-464c-9b74-0e3c2e69e478\"]",
                            "scopes": "[\"map-roles-composite\"]"
                        }
                    },
                    {
                        "id": "f4fe4b2e-03f5-4bac-8399-e5d6d0765e18",
                        "name": "token-exchange.permission.client.60be66a5-e007-464c-9b74-0e3c2e69e478",
                        "type": "scope",
                        "logic": "POSITIVE",
                        "decisionStrategy": "UNANIMOUS",
                        "config": {
                            "resources": "[\"client.resource.60be66a5-e007-464c-9b74-0e3c2e69e478\"]",
                            "scopes": "[\"token-exchange\"]",
                            "applyPolicies": "[\"google-exchange-policy\"]"
                        }
                    }
                ],
                "scopes": [
                    {
                        "id": "db1f4bcd-6a2b-4b34-9dc9-e62ba8dbf929",
                        "name": "token-exchange"
                    },
                    {
                        "id": "a30ec0b5-6ad8-44de-96bc-bffd5e7b1c5f",
                        "name": "manage"
                    },
                    {
                        "id": "4dee6ae0-000d-437e-9f64-40c59c602a48",
                        "name": "view"
                    },
                    {
                        "id": "a11a3005-9506-4978-8987-f53bdff97982",
                        "name": "map-roles"
                    },
                    {
                        "id": "c554c3dc-a06e-4d2a-9322-266cff47145d",
                        "name": "map-roles-client-scope"
                    },
                    {
                        "id": "c482c580-8292-43e2-84c6-6348371cde4f",
                        "name": "map-roles-composite"
                    },
                    {
                        "id": "59077b1f-51a9-4395-87a6-fc845a2cdc14",
                        "name": "configure"
                    }
                ],
                "decisionStrategy": "UNANIMOUS"
            }
        },
        {
            "id": "c8482741-e251-4366-9823-48f083f8970a",
            "clientId": "security-admin-console",
            "name": "${client_security-admin-console}",
            "rootUrl": "${authAdminUrl}",
            "baseUrl": "/admin/gocloak/console/",
            "surrogateAuthRequired": false,
            "enabled": true,
            "alwaysDisplayInConsole": false,
            "clientAuthenticatorType": "client-secret",
            "secret": "**********",
            "redirectUris": [
                "/admin/gocloak/console/*"
            ],
            "webOrigins": [
                "+"
            ],
            "notBefore": 0,
            "bearerOnly": false,
            "consentRequired": false,
            "standardFlowEnabled": true,
            "implicitFlowEnabled": false,
            "directAccessGrantsEnabled": false,
            "serviceAccountsEnabled": false,
            "publicClient": true,
            "frontchannelLogout": false,
            "protocol": "openid-connect",
            "attributes": {
                "pkce.code.challenge.method": "S256"
            },
            "authenticationFlowBindingOverrides": {},
            "fullScopeAllowed": false,
            "nodeReRegistrationTimeout": 0,
            "protocolMappers": [
                {
                    "id": "d68e7a07-4ad5-4d9d-81d1-70c03ceaaa59",
                    "name": "locale",
                    "protocol": "openid-connect",
                    "protocolMapper": "oidc-usermodel-attribute-mapper",
                    "consentRequired": false,
                    "config": {
                        "userinfo.token.claim": "true",
                        "user.attribute": "locale",
                        "id.token.claim": "true",
                        "access.token.claim": "true",
                        "claim.name": "locale",
                        "jsonType.label": "String"
                    }
                }
            ],
            "defaultClientScopes": [
                "web-origins",
                "profile",
                "roles",
                "email"
            ],
            "optionalClientScopes": [
                "address",
                "phone",
                "offline_access",
                "microprofile-jwt"
            ]
        }
    ],
    "clientScopes": [
<<<<<<< HEAD
=======
        {
            "id": "fbf7672e-3883-492c-a9dd-a0e71b8e8f86",
            "name": "address",
            "description": "OpenID Connect built-in scope: address",
            "protocol": "openid-connect",
            "attributes": {
                "include.in.token.scope": "true",
                "display.on.consent.screen": "true",
                "consent.screen.text": "${addressScopeConsentText}"
            },
            "protocolMappers": [
                {
                    "id": "86b34081-1b15-47ef-8aa0-4b862055273a",
                    "name": "address",
                    "protocol": "openid-connect",
                    "protocolMapper": "oidc-address-mapper",
                    "consentRequired": false,
                    "config": {
                        "user.attribute.formatted": "formatted",
                        "user.attribute.country": "country",
                        "user.attribute.postal_code": "postal_code",
                        "userinfo.token.claim": "true",
                        "user.attribute.street": "street",
                        "id.token.claim": "true",
                        "user.attribute.region": "region",
                        "access.token.claim": "true",
                        "user.attribute.locality": "locality"
                    }
                }
            ]
        },
>>>>>>> 0246ee95
        {
            "id": "507ac74e-6bb7-482a-b865-473bf3506b13",
            "name": "email",
            "description": "OpenID Connect built-in scope: email",
            "protocol": "openid-connect",
            "attributes": {
                "include.in.token.scope": "true",
                "display.on.consent.screen": "true",
                "consent.screen.text": "${emailScopeConsentText}"
            },
            "protocolMappers": [
                {
                    "id": "394eb31a-4c45-47ff-b9f4-4f2e004d7bb1",
                    "name": "email verified",
                    "protocol": "openid-connect",
                    "protocolMapper": "oidc-usermodel-property-mapper",
                    "consentRequired": false,
                    "config": {
                        "userinfo.token.claim": "true",
                        "user.attribute": "emailVerified",
                        "id.token.claim": "true",
                        "access.token.claim": "true",
                        "claim.name": "email_verified",
                        "jsonType.label": "boolean"
                    }
                },
                {
                    "id": "35314026-7e09-4e7e-bd26-534a2d132fe6",
                    "name": "email",
                    "protocol": "openid-connect",
                    "protocolMapper": "oidc-usermodel-property-mapper",
                    "consentRequired": false,
                    "config": {
                        "userinfo.token.claim": "true",
                        "user.attribute": "email",
                        "id.token.claim": "true",
                        "access.token.claim": "true",
                        "claim.name": "email",
                        "jsonType.label": "String"
<<<<<<< HEAD
=======
                    }
                }
            ]
        },
        {
            "id": "db6bf180-6218-4744-8c3a-068bd8804715",
            "name": "microprofile-jwt",
            "description": "Microprofile - JWT built-in scope",
            "protocol": "openid-connect",
            "attributes": {
                "include.in.token.scope": "true",
                "display.on.consent.screen": "false"
            },
            "protocolMappers": [
                {
                    "id": "fb5df9d7-960b-4880-a66e-ef59d5ef374f",
                    "name": "groups",
                    "protocol": "openid-connect",
                    "protocolMapper": "oidc-usermodel-realm-role-mapper",
                    "consentRequired": false,
                    "config": {
                        "multivalued": "true",
                        "user.attribute": "foo",
                        "id.token.claim": "true",
                        "access.token.claim": "true",
                        "claim.name": "groups",
                        "jsonType.label": "String"
                    }
                },
                {
                    "id": "9cd4d909-1cb1-4f25-bfcb-18400472fd4f",
                    "name": "upn",
                    "protocol": "openid-connect",
                    "protocolMapper": "oidc-usermodel-property-mapper",
                    "consentRequired": false,
                    "config": {
                        "userinfo.token.claim": "true",
                        "user.attribute": "username",
                        "id.token.claim": "true",
                        "access.token.claim": "true",
                        "claim.name": "upn",
                        "jsonType.label": "String"
                    }
                }
            ]
        },
        {
            "id": "20b53fea-ae28-484c-b241-2c3c98fc7715",
            "name": "offline_access",
            "description": "OpenID Connect built-in scope: offline_access",
            "protocol": "openid-connect",
            "attributes": {
                "consent.screen.text": "${offlineAccessScopeConsentText}",
                "display.on.consent.screen": "true"
            }
        },
        {
            "id": "e5b29372-1e92-4a55-926d-11417061d85d",
            "name": "phone",
            "description": "OpenID Connect built-in scope: phone",
            "protocol": "openid-connect",
            "attributes": {
                "include.in.token.scope": "true",
                "display.on.consent.screen": "true",
                "consent.screen.text": "${phoneScopeConsentText}"
            },
            "protocolMappers": [
                {
                    "id": "c3891454-29b0-473a-9d27-5811b5841329",
                    "name": "phone number",
                    "protocol": "openid-connect",
                    "protocolMapper": "oidc-usermodel-attribute-mapper",
                    "consentRequired": false,
                    "config": {
                        "userinfo.token.claim": "true",
                        "user.attribute": "phoneNumber",
                        "id.token.claim": "true",
                        "access.token.claim": "true",
                        "claim.name": "phone_number",
                        "jsonType.label": "String"
                    }
                },
                {
                    "id": "6de58dde-56d6-4a17-8c3c-927e5759a0f3",
                    "name": "phone number verified",
                    "protocol": "openid-connect",
                    "protocolMapper": "oidc-usermodel-attribute-mapper",
                    "consentRequired": false,
                    "config": {
                        "userinfo.token.claim": "true",
                        "user.attribute": "phoneNumberVerified",
                        "id.token.claim": "true",
                        "access.token.claim": "true",
                        "claim.name": "phone_number_verified",
                        "jsonType.label": "boolean"
>>>>>>> 0246ee95
                    }
                }
            ]
        },
        {
            "id": "67d499d0-8c64-4e6a-9b2a-125edb6f71a5",
            "name": "profile",
            "description": "OpenID Connect built-in scope: profile",
            "protocol": "openid-connect",
            "attributes": {
                "include.in.token.scope": "true",
                "display.on.consent.screen": "true",
                "consent.screen.text": "${profileScopeConsentText}"
            },
            "protocolMappers": [
                {
                    "id": "38f3d54f-5001-4ad9-a7a3-c46cbdba6204",
                    "name": "website",
                    "protocol": "openid-connect",
                    "protocolMapper": "oidc-usermodel-attribute-mapper",
                    "consentRequired": false,
                    "config": {
                        "userinfo.token.claim": "true",
                        "user.attribute": "website",
                        "id.token.claim": "true",
                        "access.token.claim": "true",
                        "claim.name": "website",
                        "jsonType.label": "String"
                    }
                },
                {
                    "id": "a265feef-430e-4ba8-b0ee-3dda6d2e5ef6",
                    "name": "full name",
                    "protocol": "openid-connect",
                    "protocolMapper": "oidc-full-name-mapper",
                    "consentRequired": false,
                    "config": {
                        "id.token.claim": "true",
                        "access.token.claim": "true",
                        "userinfo.token.claim": "true"
                    }
                },
                {
                    "id": "36a2de08-8a4b-484d-91fd-8ac59cf359cd",
                    "name": "zoneinfo",
                    "protocol": "openid-connect",
                    "protocolMapper": "oidc-usermodel-attribute-mapper",
                    "consentRequired": false,
                    "config": {
                        "userinfo.token.claim": "true",
                        "user.attribute": "zoneinfo",
                        "id.token.claim": "true",
                        "access.token.claim": "true",
                        "claim.name": "zoneinfo",
                        "jsonType.label": "String"
                    }
                },
                {
                    "id": "a335b10e-66d5-437e-b640-bb22db302b3f",
                    "name": "username",
                    "protocol": "openid-connect",
                    "protocolMapper": "oidc-usermodel-property-mapper",
                    "consentRequired": false,
                    "config": {
                        "userinfo.token.claim": "true",
                        "user.attribute": "username",
                        "id.token.claim": "true",
                        "access.token.claim": "true",
                        "claim.name": "preferred_username",
                        "jsonType.label": "String"
                    }
                },
                {
                    "id": "63b32766-889d-47b3-b99d-d0d9c2589599",
                    "name": "nickname",
                    "protocol": "openid-connect",
                    "protocolMapper": "oidc-usermodel-attribute-mapper",
                    "consentRequired": false,
                    "config": {
                        "userinfo.token.claim": "true",
                        "user.attribute": "nickname",
                        "id.token.claim": "true",
                        "access.token.claim": "true",
                        "claim.name": "nickname",
                        "jsonType.label": "String"
                    }
                },
                {
                    "id": "9f0f4647-0c13-4acb-9eaa-76d9e565107e",
                    "name": "profile",
                    "protocol": "openid-connect",
                    "protocolMapper": "oidc-usermodel-attribute-mapper",
                    "consentRequired": false,
                    "config": {
                        "userinfo.token.claim": "true",
                        "user.attribute": "profile",
                        "id.token.claim": "true",
                        "access.token.claim": "true",
                        "claim.name": "profile",
                        "jsonType.label": "String"
                    }
                },
                {
                    "id": "8dbb4974-530e-4d77-b67d-8f8211431f08",
                    "name": "locale",
                    "protocol": "openid-connect",
                    "protocolMapper": "oidc-usermodel-attribute-mapper",
                    "consentRequired": false,
                    "config": {
                        "userinfo.token.claim": "true",
                        "user.attribute": "locale",
                        "id.token.claim": "true",
                        "access.token.claim": "true",
                        "claim.name": "locale",
                        "jsonType.label": "String"
                    }
                },
                {
                    "id": "30438278-eb56-492f-81a6-26a75d63bf65",
                    "name": "picture",
                    "protocol": "openid-connect",
                    "protocolMapper": "oidc-usermodel-attribute-mapper",
                    "consentRequired": false,
                    "config": {
                        "userinfo.token.claim": "true",
                        "user.attribute": "picture",
                        "id.token.claim": "true",
                        "access.token.claim": "true",
                        "claim.name": "picture",
                        "jsonType.label": "String"
                    }
                },
                {
                    "id": "2ed9f923-66a0-4dd0-86f0-3591b36d9997",
                    "name": "given name",
                    "protocol": "openid-connect",
                    "protocolMapper": "oidc-usermodel-property-mapper",
                    "consentRequired": false,
                    "config": {
                        "userinfo.token.claim": "true",
                        "user.attribute": "firstName",
                        "id.token.claim": "true",
                        "access.token.claim": "true",
                        "claim.name": "given_name",
                        "jsonType.label": "String"
                    }
                },
                {
                    "id": "7cce39c3-9ba0-4951-9847-62660e24bb75",
                    "name": "birthdate",
                    "protocol": "openid-connect",
                    "protocolMapper": "oidc-usermodel-attribute-mapper",
                    "consentRequired": false,
                    "config": {
                        "userinfo.token.claim": "true",
                        "user.attribute": "birthdate",
                        "id.token.claim": "true",
                        "access.token.claim": "true",
                        "claim.name": "birthdate",
                        "jsonType.label": "String"
                    }
                },
                {
                    "id": "fbfc9b59-0cf9-4f8c-ba96-bbffa096c892",
                    "name": "family name",
                    "protocol": "openid-connect",
                    "protocolMapper": "oidc-usermodel-property-mapper",
                    "consentRequired": false,
                    "config": {
                        "userinfo.token.claim": "true",
                        "user.attribute": "lastName",
                        "id.token.claim": "true",
                        "access.token.claim": "true",
                        "claim.name": "family_name",
                        "jsonType.label": "String"
                    }
                },
                {
                    "id": "fe018097-e941-486b-9776-6487a0d8578a",
                    "name": "gender",
                    "protocol": "openid-connect",
                    "protocolMapper": "oidc-usermodel-attribute-mapper",
                    "consentRequired": false,
                    "config": {
                        "userinfo.token.claim": "true",
                        "user.attribute": "gender",
                        "id.token.claim": "true",
                        "access.token.claim": "true",
                        "claim.name": "gender",
                        "jsonType.label": "String"
                    }
                },
                {
                    "id": "3d4d5ffa-c3f9-4176-9460-713ac5d59304",
                    "name": "updated at",
                    "protocol": "openid-connect",
                    "protocolMapper": "oidc-usermodel-attribute-mapper",
                    "consentRequired": false,
                    "config": {
                        "userinfo.token.claim": "true",
                        "user.attribute": "updatedAt",
                        "id.token.claim": "true",
                        "access.token.claim": "true",
                        "claim.name": "updated_at",
                        "jsonType.label": "String"
                    }
                },
                {
                    "id": "82a3292b-45d0-4afb-a528-82cdce2dd704",
                    "name": "middle name",
                    "protocol": "openid-connect",
                    "protocolMapper": "oidc-usermodel-attribute-mapper",
                    "consentRequired": false,
                    "config": {
                        "userinfo.token.claim": "true",
                        "user.attribute": "middleName",
                        "id.token.claim": "true",
                        "access.token.claim": "true",
                        "claim.name": "middle_name",
                        "jsonType.label": "String"
                    }
                }
            ]
        },
        {
            "id": "fa4bfd0f-8dd6-411d-bd8c-6ec76792a33d",
            "name": "role_list",
            "description": "SAML role list",
            "protocol": "saml",
            "attributes": {
                "consent.screen.text": "${samlRoleListScopeConsentText}",
                "display.on.consent.screen": "true"
            },
            "protocolMappers": [
                {
                    "id": "71fa5c48-aab3-4d59-bc85-5a33e4c98e60",
                    "name": "role list",
                    "protocol": "saml",
                    "protocolMapper": "saml-role-list-mapper",
                    "consentRequired": false,
                    "config": {
                        "single": "false",
                        "attribute.nameformat": "Basic",
                        "attribute.name": "Role"
                    }
                }
            ]
        },
        {
            "id": "fbf7672e-3883-492c-a9dd-a0e71b8e8f86",
            "name": "address",
            "description": "OpenID Connect built-in scope: address",
            "protocol": "openid-connect",
            "attributes": {
                "include.in.token.scope": "true",
                "display.on.consent.screen": "true",
                "consent.screen.text": "${addressScopeConsentText}"
            },
            "protocolMappers": [
                {
                    "id": "86b34081-1b15-47ef-8aa0-4b862055273a",
                    "name": "address",
                    "protocol": "openid-connect",
                    "protocolMapper": "oidc-address-mapper",
                    "consentRequired": false,
                    "config": {
                        "user.attribute.formatted": "formatted",
                        "user.attribute.country": "country",
                        "user.attribute.postal_code": "postal_code",
                        "userinfo.token.claim": "true",
                        "user.attribute.street": "street",
                        "id.token.claim": "true",
                        "user.attribute.region": "region",
                        "access.token.claim": "true",
                        "user.attribute.locality": "locality"
                    }
                }
            ]
        },
        {
            "id": "e5b29372-1e92-4a55-926d-11417061d85d",
            "name": "phone",
            "description": "OpenID Connect built-in scope: phone",
            "protocol": "openid-connect",
            "attributes": {
                "include.in.token.scope": "true",
                "display.on.consent.screen": "true",
                "consent.screen.text": "${phoneScopeConsentText}"
            },
            "protocolMappers": [
                {
                    "id": "c3891454-29b0-473a-9d27-5811b5841329",
                    "name": "phone number",
                    "protocol": "openid-connect",
                    "protocolMapper": "oidc-usermodel-attribute-mapper",
                    "consentRequired": false,
                    "config": {
                        "userinfo.token.claim": "true",
                        "user.attribute": "phoneNumber",
                        "id.token.claim": "true",
                        "access.token.claim": "true",
                        "claim.name": "phone_number",
                        "jsonType.label": "String"
                    }
                },
                {
                    "id": "6de58dde-56d6-4a17-8c3c-927e5759a0f3",
                    "name": "phone number verified",
                    "protocol": "openid-connect",
                    "protocolMapper": "oidc-usermodel-attribute-mapper",
                    "consentRequired": false,
                    "config": {
                        "userinfo.token.claim": "true",
                        "user.attribute": "phoneNumberVerified",
                        "id.token.claim": "true",
                        "access.token.claim": "true",
                        "claim.name": "phone_number_verified",
                        "jsonType.label": "boolean"
                    }
                }
            ]
        },
        {
            "id": "db6bf180-6218-4744-8c3a-068bd8804715",
            "name": "microprofile-jwt",
            "description": "Microprofile - JWT built-in scope",
            "protocol": "openid-connect",
            "attributes": {
                "include.in.token.scope": "true",
                "display.on.consent.screen": "false"
            },
            "protocolMappers": [
                {
                    "id": "fb5df9d7-960b-4880-a66e-ef59d5ef374f",
                    "name": "groups",
                    "protocol": "openid-connect",
                    "protocolMapper": "oidc-usermodel-realm-role-mapper",
                    "consentRequired": false,
                    "config": {
                        "multivalued": "true",
                        "userinfo.token.claim": "true",
                        "user.attribute": "foo",
                        "id.token.claim": "true",
                        "access.token.claim": "true",
                        "claim.name": "groups",
                        "jsonType.label": "String"
                    }
                },
                {
                    "id": "9cd4d909-1cb1-4f25-bfcb-18400472fd4f",
                    "name": "upn",
                    "protocol": "openid-connect",
                    "protocolMapper": "oidc-usermodel-property-mapper",
                    "consentRequired": false,
                    "config": {
                        "userinfo.token.claim": "true",
                        "user.attribute": "username",
                        "id.token.claim": "true",
                        "access.token.claim": "true",
                        "claim.name": "upn",
                        "jsonType.label": "String"
                    }
                }
            ]
        },
        {
            "id": "293d720c-02ad-4d3f-959d-8fe4b0cd464a",
            "name": "roles",
            "description": "OpenID Connect scope for add user roles to the access token",
            "protocol": "openid-connect",
            "attributes": {
                "include.in.token.scope": "false",
                "display.on.consent.screen": "true",
                "consent.screen.text": "${rolesScopeConsentText}"
            },
            "protocolMappers": [
                {
                    "id": "ef3ae474-ca8a-4b50-a1ec-0a014554cac9",
                    "name": "audience resolve",
                    "protocol": "openid-connect",
                    "protocolMapper": "oidc-audience-resolve-mapper",
                    "consentRequired": false,
                    "config": {}
                },
                {
                    "id": "66ea52b8-6ef3-4e39-b49e-d31afb03fe44",
                    "name": "realm roles",
                    "protocol": "openid-connect",
                    "protocolMapper": "oidc-usermodel-realm-role-mapper",
                    "consentRequired": false,
                    "config": {
                        "user.attribute": "foo",
                        "access.token.claim": "true",
                        "claim.name": "realm_access.roles",
                        "jsonType.label": "String",
                        "multivalued": "true"
                    }
                },
                {
                    "id": "71d49e29-623b-4ee5-a6c5-5673ad5dae3b",
                    "name": "client roles",
                    "protocol": "openid-connect",
                    "protocolMapper": "oidc-usermodel-client-role-mapper",
                    "consentRequired": false,
                    "config": {
                        "user.attribute": "foo",
                        "access.token.claim": "true",
                        "claim.name": "resource_access.${client_id}.roles",
                        "jsonType.label": "String",
                        "multivalued": "true"
                    }
                }
            ]
        },
        {
            "id": "20b53fea-ae28-484c-b241-2c3c98fc7715",
            "name": "offline_access",
            "description": "OpenID Connect built-in scope: offline_access",
            "protocol": "openid-connect",
            "attributes": {
                "consent.screen.text": "${offlineAccessScopeConsentText}",
                "display.on.consent.screen": "true"
            }
        },
        {
            "id": "f1858fcd-652a-4121-8ba8-c340e40421a0",
            "name": "good-service",
            "protocol": "openid-connect",
            "attributes": {
                "include.in.token.scope": "true",
                "display.on.consent.screen": "true"
            },
            "protocolMappers": [
                {
<<<<<<< HEAD
                    "id": "915efa8b-1648-4794-8726-297ca5bc9bdb",
                    "name": "my-app-audience",
                    "protocol": "openid-connect",
                    "protocolMapper": "oidc-audience-mapper",
                    "consentRequired": false,
                    "config": {
                        "included.client.audience": "gocloak",
                        "id.token.claim": "false",
                        "access.token.claim": "true"
=======
                    "id": "71fa5c48-aab3-4d59-bc85-5a33e4c98e60",
                    "name": "role list",
                    "protocol": "saml",
                    "protocolMapper": "saml-role-list-mapper",
                    "consentRequired": false,
                    "config": {
                        "single": "false",
                        "attribute.nameformat": "Basic",
                        "attribute.name": "Role"
>>>>>>> 0246ee95
                    }
                }
            ]
        },
        {
            "id": "5d656d84-ec76-45fd-99e3-5f326831459c",
            "name": "web-origins",
            "description": "OpenID Connect scope for add allowed web origins to the access token",
            "protocol": "openid-connect",
            "attributes": {
                "include.in.token.scope": "false",
                "display.on.consent.screen": "false",
                "consent.screen.text": ""
            },
            "protocolMappers": [
                {
                    "id": "ff3a575a-eda5-43ef-a907-3908f9438966",
                    "name": "allowed web origins",
                    "protocol": "openid-connect",
                    "protocolMapper": "oidc-allowed-origins-mapper",
                    "consentRequired": false,
                    "config": {}
                }
            ]
        }
    ],
    "defaultDefaultClientScopes": [
        "roles",
        "email",
        "web-origins",
        "profile",
        "role_list"
    ],
    "defaultOptionalClientScopes": [
        "offline_access",
        "microprofile-jwt",
        "phone",
        "address"
    ],
    "browserSecurityHeaders": {
        "contentSecurityPolicyReportOnly": "",
        "xContentTypeOptions": "nosniff",
        "xRobotsTag": "none",
        "xFrameOptions": "SAMEORIGIN",
        "contentSecurityPolicy": "frame-src 'self'; frame-ancestors 'self'; object-src 'none';",
        "xXSSProtection": "1; mode=block",
        "strictTransportSecurity": "max-age=31536000; includeSubDomains"
    },
    "smtpServer": {},
    "eventsEnabled": false,
    "eventsListeners": [
        "jboss-logging"
    ],
    "enabledEventTypes": [],
    "adminEventsEnabled": false,
    "adminEventsDetailsEnabled": false,
    "identityProviders": [
        {
            "alias": "google",
            "internalId": "310212c9-484a-4b23-aeb4-7c0b6eeb9aff",
            "providerId": "google",
            "enabled": true,
            "updateProfileFirstLoginMode": "on",
            "trustEmail": true,
            "storeToken": true,
            "addReadTokenRoleOnCreate": true,
            "authenticateByDefault": false,
            "linkOnly": false,
            "firstBrokerLoginFlowAlias": "first broker login",
            "config": {
                "offlineAccess": "true",
                "acceptsPromptNoneForwardFromClient": "true",
                "clientId": "660389562032-3nersfb1s46mhat6qhh4k6gur141qdvb.apps.googleusercontent.com",
                "syncMode": "FORCE",
                "clientSecret": "**********",
                "useJwksUrl": "true"
            }
        }
    ],
    "identityProviderMappers": [],
    "components": {
        "org.keycloak.services.clientregistration.policy.ClientRegistrationPolicy": [
            {
                "id": "749d8b66-5751-415a-8cca-e8ce66417de4",
                "name": "Max Clients Limit",
                "providerId": "max-clients",
                "subType": "anonymous",
                "subComponents": {},
                "config": {
                    "max-clients": [
                        "200"
                    ]
                }
            },
            {
                "id": "1153e11c-1928-4a3f-9e49-af4bacb8f878",
                "name": "Allowed Protocol Mapper Types",
                "providerId": "allowed-protocol-mappers",
                "subType": "authenticated",
                "subComponents": {},
                "config": {
                    "allowed-protocol-mapper-types": [
                        "oidc-address-mapper",
                        "saml-role-list-mapper",
                        "saml-user-attribute-mapper",
                        "oidc-usermodel-property-mapper",
                        "oidc-full-name-mapper",
                        "oidc-usermodel-attribute-mapper",
                        "oidc-sha256-pairwise-sub-mapper",
                        "saml-user-property-mapper"
                    ]
                }
            },
            {
                "id": "19df1c29-b44f-4e26-8dbe-d04e1243e36d",
                "name": "Allowed Client Scopes",
                "providerId": "allowed-client-templates",
                "subType": "anonymous",
                "subComponents": {},
                "config": {
                    "allow-default-scopes": [
                        "true"
                    ]
                }
            },
            {
                "id": "84b0c34e-04ae-4755-8a5c-ac2bc48696a8",
                "name": "Full Scope Disabled",
                "providerId": "scope",
                "subType": "anonymous",
                "subComponents": {},
                "config": {}
            },
            {
                "id": "b326d1f0-6576-4c4b-bab2-6e8d620bdb4f",
                "name": "Allowed Client Scopes",
                "providerId": "allowed-client-templates",
                "subType": "authenticated",
                "subComponents": {},
                "config": {
                    "allow-default-scopes": [
                        "true"
                    ]
                }
            },
            {
                "id": "fe230467-b5d2-41a0-9745-d5d68a2ea3cf",
                "name": "Consent Required",
                "providerId": "consent-required",
                "subType": "anonymous",
                "subComponents": {},
                "config": {}
            },
            {
                "id": "bb9daddb-c939-430a-b65b-e40998a06280",
                "name": "Allowed Protocol Mapper Types",
                "providerId": "allowed-protocol-mappers",
                "subType": "anonymous",
                "subComponents": {},
                "config": {
                    "allowed-protocol-mapper-types": [
                        "oidc-sha256-pairwise-sub-mapper",
                        "oidc-full-name-mapper",
                        "saml-role-list-mapper",
                        "oidc-address-mapper",
                        "saml-user-property-mapper",
                        "oidc-usermodel-attribute-mapper",
                        "saml-user-attribute-mapper",
                        "oidc-usermodel-property-mapper"
                    ]
                }
            }
        ],
        "org.keycloak.keys.KeyProvider": [
            {
                "id": "7c9e0c14-d267-4e48-b26c-9d4197abd37e",
                "name": "rsa-generated",
                "providerId": "rsa-generated",
                "subComponents": {},
                "config": {
                    "priority": [
                        "100"
                    ]
                }
            },
            {
                "id": "474d4725-4583-449a-8099-886b4fb2c93d",
                "name": "hmac-generated",
                "providerId": "hmac-generated",
                "subComponents": {},
                "config": {
                    "priority": [
                        "100"
                    ],
                    "algorithm": [
                        "HS256"
                    ]
                }
            },
            {
                "id": "5e8bb5ab-7f1a-470e-8e49-d1a9e2de83b9",
                "name": "aes-generated",
                "providerId": "aes-generated",
                "subComponents": {},
                "config": {
                    "priority": [
                        "100"
                    ]
                }
            }
        ]
    },
    "internationalizationEnabled": false,
    "supportedLocales": [],
    "authenticationFlows": [
        {
<<<<<<< HEAD
            "id": "f0a2aab9-eb3e-450a-ab62-037506d99ea4",
=======
            "id": "f93eda62-488f-4090-acf1-9f3860f43afe",
>>>>>>> 0246ee95
            "alias": "Handle Existing Account",
            "description": "Handle what to do if there is existing account with same email/username like authenticated identity provider",
            "providerId": "basic-flow",
            "topLevel": false,
            "builtIn": true,
            "authenticationExecutions": [
                {
                    "authenticator": "idp-confirm-link",
                    "authenticatorFlow": false,
                    "requirement": "REQUIRED",
                    "priority": 10,
                    "userSetupAllowed": false,
                    "autheticatorFlow": false
                },
                {
                    "authenticatorFlow": true,
                    "requirement": "REQUIRED",
                    "priority": 20,
                    "flowAlias": "Handle Existing Account - Alternatives - 0",
                    "userSetupAllowed": false,
                    "autheticatorFlow": true
                }
            ]
        },
        {
            "id": "b068a003-2d1e-4cdb-99bd-616e4d527272",
            "alias": "Handle Existing Account - Alternatives - 0",
            "description": "Subflow of Handle Existing Account with alternative executions",
            "providerId": "basic-flow",
            "topLevel": false,
            "builtIn": true,
            "authenticationExecutions": [
                {
                    "authenticator": "idp-email-verification",
                    "authenticatorFlow": false,
                    "requirement": "ALTERNATIVE",
                    "priority": 10,
                    "userSetupAllowed": false,
                    "autheticatorFlow": false
                },
                {
                    "authenticatorFlow": true,
                    "requirement": "ALTERNATIVE",
                    "priority": 20,
                    "flowAlias": "Verify Existing Account by Re-authentication",
                    "userSetupAllowed": false,
                    "autheticatorFlow": true
                }
            ]
        },
        {
            "id": "90c9b8ab-69d0-45b3-a832-e9f30f6fd947",
            "alias": "Verify Existing Account by Re-authentication",
            "description": "Reauthentication of existing account",
            "providerId": "basic-flow",
            "topLevel": false,
            "builtIn": true,
            "authenticationExecutions": [
                {
                    "authenticator": "idp-username-password-form",
                    "authenticatorFlow": false,
                    "requirement": "REQUIRED",
                    "priority": 10,
                    "userSetupAllowed": false,
                    "autheticatorFlow": false
                },
                {
                    "authenticatorFlow": true,
                    "requirement": "CONDITIONAL",
                    "priority": 20,
                    "flowAlias": "Verify Existing Account by Re-authentication - auth-otp-form - Conditional",
                    "userSetupAllowed": false,
                    "autheticatorFlow": true
                }
            ]
        },
        {
            "id": "198d684e-fe63-436e-a5bb-a4c2380677f0",
            "alias": "Verify Existing Account by Re-authentication - auth-otp-form - Conditional",
            "description": "Flow to determine if the auth-otp-form authenticator should be used or not.",
            "providerId": "basic-flow",
            "topLevel": false,
            "builtIn": true,
            "authenticationExecutions": [
                {
                    "authenticator": "conditional-user-configured",
                    "authenticatorFlow": false,
                    "requirement": "REQUIRED",
                    "priority": 10,
                    "userSetupAllowed": false,
                    "autheticatorFlow": false
                },
                {
                    "authenticator": "auth-otp-form",
                    "authenticatorFlow": false,
                    "requirement": "REQUIRED",
                    "priority": 20,
                    "userSetupAllowed": false,
                    "autheticatorFlow": false
                }
            ]
        },
        {
            "id": "ce56af88-cb3b-40c3-aa02-7c3bc94109b4",
            "alias": "browser",
            "description": "browser based authentication",
            "providerId": "basic-flow",
            "topLevel": true,
            "builtIn": true,
            "authenticationExecutions": [
                {
                    "authenticator": "auth-cookie",
                    "authenticatorFlow": false,
                    "requirement": "ALTERNATIVE",
                    "priority": 10,
                    "userSetupAllowed": false,
                    "autheticatorFlow": false
                },
                {
                    "authenticator": "auth-spnego",
                    "authenticatorFlow": false,
                    "requirement": "DISABLED",
                    "priority": 20,
                    "userSetupAllowed": false,
                    "autheticatorFlow": false
                },
                {
                    "authenticator": "identity-provider-redirector",
                    "authenticatorFlow": false,
                    "requirement": "ALTERNATIVE",
                    "priority": 25,
                    "userSetupAllowed": false,
                    "autheticatorFlow": false
                },
                {
                    "authenticatorFlow": true,
                    "requirement": "ALTERNATIVE",
                    "priority": 30,
                    "flowAlias": "forms",
                    "userSetupAllowed": false,
                    "autheticatorFlow": true
                }
            ]
        },
        {
            "id": "6b25b835-097c-4240-a301-b38787f8a446",
            "alias": "clients",
            "description": "Base authentication for clients",
            "providerId": "client-flow",
            "topLevel": true,
            "builtIn": true,
            "authenticationExecutions": [
                {
                    "authenticator": "client-secret",
                    "authenticatorFlow": false,
                    "requirement": "ALTERNATIVE",
                    "priority": 10,
                    "userSetupAllowed": false,
                    "autheticatorFlow": false
                },
                {
                    "authenticator": "client-jwt",
                    "authenticatorFlow": false,
                    "requirement": "ALTERNATIVE",
                    "priority": 20,
                    "userSetupAllowed": false,
                    "autheticatorFlow": false
                },
                {
                    "authenticator": "client-secret-jwt",
                    "authenticatorFlow": false,
                    "requirement": "ALTERNATIVE",
                    "priority": 30,
                    "userSetupAllowed": false,
                    "autheticatorFlow": false
                },
                {
                    "authenticator": "client-x509",
                    "authenticatorFlow": false,
                    "requirement": "ALTERNATIVE",
                    "priority": 40,
                    "userSetupAllowed": false,
                    "autheticatorFlow": false
                }
            ]
        },
        {
            "id": "622c6f78-ca25-4cf4-87d7-3c6092b8c96e",
            "alias": "direct grant",
            "description": "OpenID Connect Resource Owner Grant",
            "providerId": "basic-flow",
            "topLevel": true,
            "builtIn": true,
            "authenticationExecutions": [
                {
                    "authenticator": "direct-grant-validate-username",
                    "authenticatorFlow": false,
                    "requirement": "REQUIRED",
                    "priority": 10,
                    "userSetupAllowed": false,
                    "autheticatorFlow": false
                },
                {
                    "authenticator": "direct-grant-validate-password",
                    "authenticatorFlow": false,
                    "requirement": "REQUIRED",
                    "priority": 20,
                    "userSetupAllowed": false,
                    "autheticatorFlow": false
                },
                {
                    "authenticatorFlow": true,
                    "requirement": "CONDITIONAL",
                    "priority": 30,
                    "flowAlias": "direct grant - direct-grant-validate-otp - Conditional",
                    "userSetupAllowed": false,
                    "autheticatorFlow": true
                }
            ]
        },
        {
            "id": "2266f25a-a2c7-4976-8194-90cc2ce9be03",
            "alias": "direct grant - direct-grant-validate-otp - Conditional",
            "description": "Flow to determine if the direct-grant-validate-otp authenticator should be used or not.",
            "providerId": "basic-flow",
            "topLevel": false,
            "builtIn": true,
            "authenticationExecutions": [
                {
                    "authenticator": "conditional-user-configured",
                    "authenticatorFlow": false,
                    "requirement": "REQUIRED",
                    "priority": 10,
                    "userSetupAllowed": false,
                    "autheticatorFlow": false
                },
                {
                    "authenticator": "direct-grant-validate-otp",
                    "authenticatorFlow": false,
                    "requirement": "REQUIRED",
                    "priority": 20,
                    "userSetupAllowed": false,
                    "autheticatorFlow": false
                }
            ]
        },
        {
            "id": "cbac1c8d-1875-4e2e-b8cb-593177fefd6d",
            "alias": "docker auth",
            "description": "Used by Docker clients to authenticate against the IDP",
            "providerId": "basic-flow",
            "topLevel": true,
            "builtIn": true,
            "authenticationExecutions": [
                {
                    "authenticator": "docker-http-basic-authenticator",
<<<<<<< HEAD
                    "authenticatorFlow": false,
=======
>>>>>>> 0246ee95
                    "requirement": "REQUIRED",
                    "priority": 10,
                    "userSetupAllowed": false,
                    "autheticatorFlow": false
                }
            ]
        },
        {
            "id": "6556040f-78c7-481d-bf42-e6aa7111a5a3",
            "alias": "first broker login",
            "description": "Actions taken after first broker login with identity provider account, which is not yet linked to any Keycloak account",
            "providerId": "basic-flow",
            "topLevel": true,
            "builtIn": true,
            "authenticationExecutions": [
                {
                    "authenticatorConfig": "review profile config",
                    "authenticator": "idp-review-profile",
                    "authenticatorFlow": false,
                    "requirement": "REQUIRED",
                    "priority": 10,
                    "userSetupAllowed": false,
                    "autheticatorFlow": false
                },
                {
                    "authenticatorFlow": true,
                    "requirement": "REQUIRED",
                    "priority": 20,
                    "flowAlias": "first broker login - Alternatives - 0",
                    "userSetupAllowed": false,
                    "autheticatorFlow": true
                }
            ]
        },
        {
            "id": "e7e47785-2cbe-4186-b28c-ad1896ad8dc6",
            "alias": "first broker login - Alternatives - 0",
            "description": "Subflow of first broker login with alternative executions",
            "providerId": "basic-flow",
            "topLevel": false,
            "builtIn": true,
            "authenticationExecutions": [
                {
                    "authenticatorConfig": "create unique user config",
                    "authenticator": "idp-create-user-if-unique",
                    "authenticatorFlow": false,
                    "requirement": "ALTERNATIVE",
                    "priority": 10,
                    "userSetupAllowed": false,
                    "autheticatorFlow": false
                },
                {
                    "authenticatorFlow": true,
                    "requirement": "ALTERNATIVE",
                    "priority": 20,
                    "flowAlias": "Handle Existing Account",
                    "userSetupAllowed": false,
                    "autheticatorFlow": true
                }
            ]
        },
        {
            "id": "051ce027-8ba5-4b98-ace1-e7b388f853a7",
            "alias": "forms",
            "description": "Username, password, otp and other auth forms.",
            "providerId": "basic-flow",
            "topLevel": false,
            "builtIn": true,
            "authenticationExecutions": [
                {
                    "authenticator": "auth-username-password-form",
                    "authenticatorFlow": false,
                    "requirement": "REQUIRED",
                    "priority": 10,
                    "userSetupAllowed": false,
                    "autheticatorFlow": false
                },
                {
                    "authenticatorFlow": true,
                    "requirement": "CONDITIONAL",
                    "priority": 20,
                    "flowAlias": "forms - auth-otp-form - Conditional",
                    "userSetupAllowed": false,
                    "autheticatorFlow": true
                }
            ]
        },
        {
            "id": "5af58438-609e-4dda-bca9-0c934a211162",
            "alias": "forms - auth-otp-form - Conditional",
            "description": "Flow to determine if the auth-otp-form authenticator should be used or not.",
            "providerId": "basic-flow",
            "topLevel": false,
            "builtIn": true,
            "authenticationExecutions": [
                {
                    "authenticator": "conditional-user-configured",
                    "authenticatorFlow": false,
                    "requirement": "REQUIRED",
                    "priority": 10,
                    "userSetupAllowed": false,
                    "autheticatorFlow": false
                },
                {
                    "authenticator": "auth-otp-form",
                    "authenticatorFlow": false,
                    "requirement": "REQUIRED",
                    "priority": 20,
                    "userSetupAllowed": false,
                    "autheticatorFlow": false
                }
            ]
        },
        {
            "id": "61fb6c37-6e02-489f-aa0b-01c461ba87bc",
            "alias": "http challenge",
            "description": "An authentication flow based on challenge-response HTTP Authentication Schemes",
            "providerId": "basic-flow",
            "topLevel": true,
            "builtIn": true,
            "authenticationExecutions": [
                {
                    "authenticator": "no-cookie-redirect",
                    "authenticatorFlow": false,
                    "requirement": "REQUIRED",
                    "priority": 10,
                    "userSetupAllowed": false,
                    "autheticatorFlow": false
                },
                {
                    "authenticator": "basic-auth",
                    "authenticatorFlow": false,
                    "requirement": "REQUIRED",
                    "priority": 20,
                    "userSetupAllowed": false,
                    "autheticatorFlow": false
                },
                {
                    "authenticator": "basic-auth-otp",
                    "authenticatorFlow": false,
                    "requirement": "DISABLED",
                    "priority": 30,
                    "userSetupAllowed": false,
                    "autheticatorFlow": false
                },
                {
                    "authenticator": "auth-spnego",
                    "authenticatorFlow": false,
                    "requirement": "DISABLED",
                    "priority": 40,
                    "userSetupAllowed": false,
                    "autheticatorFlow": false
                }
            ]
        },
        {
            "id": "b51dc5e2-c123-4a19-9b6a-2275a5aec8de",
            "alias": "registration",
            "description": "registration flow",
            "providerId": "basic-flow",
            "topLevel": true,
            "builtIn": true,
            "authenticationExecutions": [
                {
                    "authenticator": "registration-page-form",
<<<<<<< HEAD
                    "authenticatorFlow": true,
=======
>>>>>>> 0246ee95
                    "requirement": "REQUIRED",
                    "priority": 10,
                    "flowAlias": "registration form",
                    "userSetupAllowed": false,
                    "autheticatorFlow": true
                }
            ]
        },
        {
            "id": "cc01bff7-f062-4fec-830c-3398206e7658",
            "alias": "registration form",
            "description": "registration form",
            "providerId": "form-flow",
            "topLevel": false,
            "builtIn": true,
            "authenticationExecutions": [
                {
                    "authenticator": "registration-user-creation",
                    "authenticatorFlow": false,
                    "requirement": "REQUIRED",
                    "priority": 20,
                    "userSetupAllowed": false,
                    "autheticatorFlow": false
                },
                {
                    "authenticator": "registration-profile-action",
                    "authenticatorFlow": false,
                    "requirement": "REQUIRED",
                    "priority": 40,
                    "userSetupAllowed": false,
                    "autheticatorFlow": false
                },
                {
                    "authenticator": "registration-password-action",
                    "authenticatorFlow": false,
                    "requirement": "REQUIRED",
                    "priority": 50,
                    "userSetupAllowed": false,
                    "autheticatorFlow": false
                },
                {
                    "authenticator": "registration-recaptcha-action",
                    "authenticatorFlow": false,
                    "requirement": "DISABLED",
                    "priority": 60,
                    "userSetupAllowed": false,
                    "autheticatorFlow": false
                }
            ]
        },
        {
            "id": "843c1455-9fb1-4b7e-a84e-0b00f4b06484",
            "alias": "reset credentials",
            "description": "Reset credentials for a user if they forgot their password or something",
            "providerId": "basic-flow",
            "topLevel": true,
            "builtIn": true,
            "authenticationExecutions": [
                {
                    "authenticator": "reset-credentials-choose-user",
                    "authenticatorFlow": false,
                    "requirement": "REQUIRED",
                    "priority": 10,
                    "userSetupAllowed": false,
                    "autheticatorFlow": false
                },
                {
                    "authenticator": "reset-credential-email",
                    "authenticatorFlow": false,
                    "requirement": "REQUIRED",
                    "priority": 20,
                    "userSetupAllowed": false,
                    "autheticatorFlow": false
                },
                {
                    "authenticator": "reset-password",
                    "authenticatorFlow": false,
                    "requirement": "REQUIRED",
                    "priority": 30,
                    "userSetupAllowed": false,
                    "autheticatorFlow": false
                },
                {
                    "authenticatorFlow": true,
                    "requirement": "CONDITIONAL",
                    "priority": 40,
                    "flowAlias": "reset credentials - reset-otp - Conditional",
                    "userSetupAllowed": false,
                    "autheticatorFlow": true
                }
            ]
        },
        {
            "id": "b6561a31-39ad-463b-88f3-9c0e8080db53",
            "alias": "reset credentials - reset-otp - Conditional",
            "description": "Flow to determine if the reset-otp authenticator should be used or not.",
            "providerId": "basic-flow",
            "topLevel": false,
            "builtIn": true,
            "authenticationExecutions": [
                {
                    "authenticator": "conditional-user-configured",
                    "authenticatorFlow": false,
                    "requirement": "REQUIRED",
                    "priority": 10,
                    "userSetupAllowed": false,
                    "autheticatorFlow": false
                },
                {
                    "authenticator": "reset-otp",
                    "authenticatorFlow": false,
                    "requirement": "REQUIRED",
                    "priority": 20,
                    "userSetupAllowed": false,
                    "autheticatorFlow": false
                }
            ]
        },
        {
            "id": "6ef21d13-336a-4de1-8168-f50f92a2d3db",
            "alias": "saml ecp",
            "description": "SAML ECP Profile Authentication Flow",
            "providerId": "basic-flow",
            "topLevel": true,
            "builtIn": true,
            "authenticationExecutions": [
                {
                    "authenticator": "http-basic-authenticator",
<<<<<<< HEAD
                    "authenticatorFlow": false,
=======
>>>>>>> 0246ee95
                    "requirement": "REQUIRED",
                    "priority": 10,
                    "userSetupAllowed": false,
                    "autheticatorFlow": false
                }
            ]
        }
    ],
    "authenticatorConfig": [
        {
<<<<<<< HEAD
            "id": "09f0d723-67ab-41cf-9393-bcce7c95d5af",
=======
            "id": "ae8a005d-8df1-4911-9289-7e507c6778d2",
>>>>>>> 0246ee95
            "alias": "create unique user config",
            "config": {
                "require.password.update.after.registration": "false"
            }
        },
        {
            "id": "a8e678b0-8c26-497e-8a74-2573341636bd",
            "alias": "review profile config",
            "config": {
                "update.profile.on.first.login": "missing"
            }
        }
    ],
    "requiredActions": [
        {
            "alias": "CONFIGURE_TOTP",
            "name": "Configure OTP",
            "providerId": "CONFIGURE_TOTP",
            "enabled": true,
            "defaultAction": false,
            "priority": 10,
            "config": {}
        },
        {
            "alias": "terms_and_conditions",
            "name": "Terms and Conditions",
            "providerId": "terms_and_conditions",
            "enabled": false,
            "defaultAction": false,
            "priority": 20,
            "config": {}
        },
        {
            "alias": "UPDATE_PASSWORD",
            "name": "Update Password",
            "providerId": "UPDATE_PASSWORD",
            "enabled": true,
            "defaultAction": false,
            "priority": 30,
            "config": {}
        },
        {
            "alias": "UPDATE_PROFILE",
            "name": "Update Profile",
            "providerId": "UPDATE_PROFILE",
            "enabled": true,
            "defaultAction": false,
            "priority": 40,
            "config": {}
        },
        {
            "alias": "VERIFY_EMAIL",
            "name": "Verify Email",
            "providerId": "VERIFY_EMAIL",
            "enabled": true,
            "defaultAction": false,
            "priority": 50,
            "config": {}
        },
        {
            "alias": "delete_account",
            "name": "Delete Account",
            "providerId": "delete_account",
            "enabled": false,
            "defaultAction": false,
            "priority": 60,
            "config": {}
        },
        {
            "alias": "update_user_locale",
            "name": "Update User Locale",
            "providerId": "update_user_locale",
            "enabled": true,
            "defaultAction": false,
            "priority": 1000,
            "config": {}
        }
    ],
    "browserFlow": "browser",
    "registrationFlow": "registration",
    "directGrantFlow": "direct grant",
    "resetCredentialsFlow": "reset credentials",
    "clientAuthenticationFlow": "clients",
    "dockerAuthenticationFlow": "docker auth",
    "attributes": {
        "cibaBackchannelTokenDeliveryMode": "poll",
        "cibaExpiresIn": "120",
        "cibaAuthRequestedUserHint": "login_hint",
        "oauth2DeviceCodeLifespan": "600",
        "oauth2DevicePollingInterval": "5",
        "parRequestUriLifespan": "60",
        "cibaInterval": "5"
    },
    "keycloakVersion": "16.1.0",
    "userManagedAccessAllowed": false,
    "clientProfiles": {
        "profiles": []
    },
    "clientPolicies": {
        "policies": []
    }
}<|MERGE_RESOLUTION|>--- conflicted
+++ resolved
@@ -14,10 +14,6 @@
     "offlineSessionIdleTimeout": 2592000,
     "offlineSessionMaxLifespanEnabled": false,
     "offlineSessionMaxLifespan": 5184000,
-    "clientSessionIdleTimeout": 0,
-    "clientSessionMaxLifespan": 0,
-    "clientOfflineSessionIdleTimeout": 0,
-    "clientOfflineSessionMaxLifespan": 0,
     "accessCodeLifespan": 60,
     "accessCodeLifespanUserAction": 300,
     "accessCodeLifespanLogin": 1800,
@@ -408,7 +404,6 @@
     "webAuthnPolicyCreateTimeout": 0,
     "webAuthnPolicyAvoidSameAuthenticatorRegister": false,
     "webAuthnPolicyAcceptableAaguids": [],
-<<<<<<< HEAD
     "webAuthnPolicyPasswordlessRpEntityName": "keycloak",
     "webAuthnPolicyPasswordlessSignatureAlgorithms": [
         "ES256"
@@ -444,37 +439,6 @@
             "groups": []
         }
     ],
-=======
-    "users": [
-        {
-          "id": "6ead694f-bf59-495d-a475-a3b0b9be50ed",
-          "createdTimestamp": 1666175342321,
-          "username": "service-account-gocloak",
-          "enabled": true,
-          "totp": false,
-          "emailVerified": false,
-          "serviceAccountClientId": "gocloak",
-          "disableableCredentialTypes": [],
-          "requiredActions": [],
-          "realmRoles": [
-            "default-roles-gocloak"
-          ],
-          "clientRoles": {
-            "realm-management": [
-              "manage-clients",
-              "view-clients",
-              "query-clients",
-              "create-client"
-            ],
-            "gocloak": [
-              "uma_protection"
-            ]
-          },
-          "notBefore": 0,
-          "groups": []
-        }
-      ],
->>>>>>> 0246ee95
     "scopeMappings": [
         {
             "clientScope": "offline_access",
@@ -483,7 +447,6 @@
             ]
         }
     ],
-<<<<<<< HEAD
     "clientScopeMappings": {
         "account": [
             {
@@ -501,13 +464,6 @@
             "name": "${client_account}",
             "rootUrl": "${authBaseUrl}",
             "baseUrl": "/realms/gocloak/account/",
-=======
-    "clients": [
-        {
-            "id": "521554ab-23fb-46fa-a557-ab53f3a0498a",
-            "clientId": "admin-cli",
-            "name": "${client_admin-cli}",
->>>>>>> 0246ee95
             "surrogateAuthRequired": false,
             "enabled": true,
             "alwaysDisplayInConsole": false,
@@ -522,7 +478,7 @@
             "consentRequired": false,
             "standardFlowEnabled": true,
             "implicitFlowEnabled": false,
-            "directAccessGrantsEnabled": false,
+            "directAccessGrantsEnabled": true,
             "serviceAccountsEnabled": false,
             "publicClient": false,
             "frontchannelLogout": false,
@@ -660,26 +616,6 @@
             "authenticationFlowBindingOverrides": {},
             "fullScopeAllowed": false,
             "nodeReRegistrationTimeout": 0,
-<<<<<<< HEAD
-=======
-            "protocolMappers": [
-                {
-                    "id": "d68e7a07-4ad5-4d9d-81d1-70c03ceaaa59",
-                    "name": "locale",
-                    "protocol": "openid-connect",
-                    "protocolMapper": "oidc-usermodel-attribute-mapper",
-                    "consentRequired": false,
-                    "config": {
-                        "userinfo.token.claim": "true",
-                        "user.attribute": "locale",
-                        "id.token.claim": "true",
-                        "access.token.claim": "true",
-                        "claim.name": "locale",
-                        "jsonType.label": "String"
-                    }
-                }
-            ],
->>>>>>> 0246ee95
             "defaultClientScopes": [
                 "web-origins",
                 "profile",
@@ -736,7 +672,6 @@
             "nodeReRegistrationTimeout": -1,
             "protocolMappers": [
                 {
-<<<<<<< HEAD
                     "id": "869a338b-721b-407b-b15e-d5dfe24eabdc",
                     "name": "Google Audience",
                     "protocol": "openid-connect",
@@ -749,8 +684,6 @@
                     }
                 },
                 {
-=======
->>>>>>> 0246ee95
                     "id": "c213647e-cb4c-43c3-b06c-d9a573bea602",
                     "name": "Client Host",
                     "protocol": "openid-connect",
@@ -826,33 +759,26 @@
                 ],
                 "policies": [
                     {
-<<<<<<< HEAD
                         "id": "16fdc33a-7384-4735-8b7e-5d15b8e8bdaf",
                         "name": "Default Policy",
                         "description": "A policy that grants access only for users within this realm",
                         "type": "js",
-=======
-                        "id": "4abda6f1-c621-414c-a97d-d8dbd422eabd",
-                        "name": "default",
-                        "description": "",
-                        "type": "client",
->>>>>>> 0246ee95
                         "logic": "POSITIVE",
-                        "decisionStrategy": "UNANIMOUS",
+                        "decisionStrategy": "AFFIRMATIVE",
                         "config": {
-                            "clients": "[\"gocloak\"]"
+                            "code": "// by default, grants any permission associated with this policy\n$evaluation.grant();\n"
                         }
                     },
                     {
-                        "id": "ddb430d2-368b-43f9-8917-edfa04a2d0d7",
-                        "name": "test",
-                        "description": "",
+                        "id": "30cfeba8-79c4-493b-97c7-9e8c6e7c62c9",
+                        "name": "Default Permission",
+                        "description": "A permission that applies to the default resource type",
                         "type": "resource",
                         "logic": "POSITIVE",
                         "decisionStrategy": "UNANIMOUS",
                         "config": {
-                            "resources": "[\"Default Resource\"]",
-                            "applyPolicies": "[\"default\"]"
+                            "defaultResourceType": "urn:gocloak:resources:default",
+                            "applyPolicies": "[\"Default Policy\"]"
                         }
                     }
                 ],
@@ -1146,8 +1072,293 @@
         }
     ],
     "clientScopes": [
-<<<<<<< HEAD
-=======
+        {
+            "id": "507ac74e-6bb7-482a-b865-473bf3506b13",
+            "name": "email",
+            "description": "OpenID Connect built-in scope: email",
+            "protocol": "openid-connect",
+            "attributes": {
+                "include.in.token.scope": "true",
+                "display.on.consent.screen": "true",
+                "consent.screen.text": "${emailScopeConsentText}"
+            },
+            "protocolMappers": [
+                {
+                    "id": "394eb31a-4c45-47ff-b9f4-4f2e004d7bb1",
+                    "name": "email verified",
+                    "protocol": "openid-connect",
+                    "protocolMapper": "oidc-usermodel-property-mapper",
+                    "consentRequired": false,
+                    "config": {
+                        "userinfo.token.claim": "true",
+                        "user.attribute": "emailVerified",
+                        "id.token.claim": "true",
+                        "access.token.claim": "true",
+                        "claim.name": "email_verified",
+                        "jsonType.label": "boolean"
+                    }
+                },
+                {
+                    "id": "35314026-7e09-4e7e-bd26-534a2d132fe6",
+                    "name": "email",
+                    "protocol": "openid-connect",
+                    "protocolMapper": "oidc-usermodel-property-mapper",
+                    "consentRequired": false,
+                    "config": {
+                        "userinfo.token.claim": "true",
+                        "user.attribute": "email",
+                        "id.token.claim": "true",
+                        "access.token.claim": "true",
+                        "claim.name": "email",
+                        "jsonType.label": "String"
+                    }
+                }
+            ]
+        },
+        {
+            "id": "67d499d0-8c64-4e6a-9b2a-125edb6f71a5",
+            "name": "profile",
+            "description": "OpenID Connect built-in scope: profile",
+            "protocol": "openid-connect",
+            "attributes": {
+                "include.in.token.scope": "true",
+                "display.on.consent.screen": "true",
+                "consent.screen.text": "${profileScopeConsentText}"
+            },
+            "protocolMappers": [
+                {
+                    "id": "38f3d54f-5001-4ad9-a7a3-c46cbdba6204",
+                    "name": "website",
+                    "protocol": "openid-connect",
+                    "protocolMapper": "oidc-usermodel-attribute-mapper",
+                    "consentRequired": false,
+                    "config": {
+                        "userinfo.token.claim": "true",
+                        "user.attribute": "website",
+                        "id.token.claim": "true",
+                        "access.token.claim": "true",
+                        "claim.name": "website",
+                        "jsonType.label": "String"
+                    }
+                },
+                {
+                    "id": "a265feef-430e-4ba8-b0ee-3dda6d2e5ef6",
+                    "name": "full name",
+                    "protocol": "openid-connect",
+                    "protocolMapper": "oidc-full-name-mapper",
+                    "consentRequired": false,
+                    "config": {
+                        "id.token.claim": "true",
+                        "access.token.claim": "true",
+                        "userinfo.token.claim": "true"
+                    }
+                },
+                {
+                    "id": "36a2de08-8a4b-484d-91fd-8ac59cf359cd",
+                    "name": "zoneinfo",
+                    "protocol": "openid-connect",
+                    "protocolMapper": "oidc-usermodel-attribute-mapper",
+                    "consentRequired": false,
+                    "config": {
+                        "userinfo.token.claim": "true",
+                        "user.attribute": "zoneinfo",
+                        "id.token.claim": "true",
+                        "access.token.claim": "true",
+                        "claim.name": "zoneinfo",
+                        "jsonType.label": "String"
+                    }
+                },
+                {
+                    "id": "a335b10e-66d5-437e-b640-bb22db302b3f",
+                    "name": "username",
+                    "protocol": "openid-connect",
+                    "protocolMapper": "oidc-usermodel-property-mapper",
+                    "consentRequired": false,
+                    "config": {
+                        "userinfo.token.claim": "true",
+                        "user.attribute": "username",
+                        "id.token.claim": "true",
+                        "access.token.claim": "true",
+                        "claim.name": "preferred_username",
+                        "jsonType.label": "String"
+                    }
+                },
+                {
+                    "id": "63b32766-889d-47b3-b99d-d0d9c2589599",
+                    "name": "nickname",
+                    "protocol": "openid-connect",
+                    "protocolMapper": "oidc-usermodel-attribute-mapper",
+                    "consentRequired": false,
+                    "config": {
+                        "userinfo.token.claim": "true",
+                        "user.attribute": "nickname",
+                        "id.token.claim": "true",
+                        "access.token.claim": "true",
+                        "claim.name": "nickname",
+                        "jsonType.label": "String"
+                    }
+                },
+                {
+                    "id": "9f0f4647-0c13-4acb-9eaa-76d9e565107e",
+                    "name": "profile",
+                    "protocol": "openid-connect",
+                    "protocolMapper": "oidc-usermodel-attribute-mapper",
+                    "consentRequired": false,
+                    "config": {
+                        "userinfo.token.claim": "true",
+                        "user.attribute": "profile",
+                        "id.token.claim": "true",
+                        "access.token.claim": "true",
+                        "claim.name": "profile",
+                        "jsonType.label": "String"
+                    }
+                },
+                {
+                    "id": "8dbb4974-530e-4d77-b67d-8f8211431f08",
+                    "name": "locale",
+                    "protocol": "openid-connect",
+                    "protocolMapper": "oidc-usermodel-attribute-mapper",
+                    "consentRequired": false,
+                    "config": {
+                        "userinfo.token.claim": "true",
+                        "user.attribute": "locale",
+                        "id.token.claim": "true",
+                        "access.token.claim": "true",
+                        "claim.name": "locale",
+                        "jsonType.label": "String"
+                    }
+                },
+                {
+                    "id": "30438278-eb56-492f-81a6-26a75d63bf65",
+                    "name": "picture",
+                    "protocol": "openid-connect",
+                    "protocolMapper": "oidc-usermodel-attribute-mapper",
+                    "consentRequired": false,
+                    "config": {
+                        "userinfo.token.claim": "true",
+                        "user.attribute": "picture",
+                        "id.token.claim": "true",
+                        "access.token.claim": "true",
+                        "claim.name": "picture",
+                        "jsonType.label": "String"
+                    }
+                },
+                {
+                    "id": "2ed9f923-66a0-4dd0-86f0-3591b36d9997",
+                    "name": "given name",
+                    "protocol": "openid-connect",
+                    "protocolMapper": "oidc-usermodel-property-mapper",
+                    "consentRequired": false,
+                    "config": {
+                        "userinfo.token.claim": "true",
+                        "user.attribute": "firstName",
+                        "id.token.claim": "true",
+                        "access.token.claim": "true",
+                        "claim.name": "given_name",
+                        "jsonType.label": "String"
+                    }
+                },
+                {
+                    "id": "7cce39c3-9ba0-4951-9847-62660e24bb75",
+                    "name": "birthdate",
+                    "protocol": "openid-connect",
+                    "protocolMapper": "oidc-usermodel-attribute-mapper",
+                    "consentRequired": false,
+                    "config": {
+                        "userinfo.token.claim": "true",
+                        "user.attribute": "birthdate",
+                        "id.token.claim": "true",
+                        "access.token.claim": "true",
+                        "claim.name": "birthdate",
+                        "jsonType.label": "String"
+                    }
+                },
+                {
+                    "id": "fbfc9b59-0cf9-4f8c-ba96-bbffa096c892",
+                    "name": "family name",
+                    "protocol": "openid-connect",
+                    "protocolMapper": "oidc-usermodel-property-mapper",
+                    "consentRequired": false,
+                    "config": {
+                        "userinfo.token.claim": "true",
+                        "user.attribute": "lastName",
+                        "id.token.claim": "true",
+                        "access.token.claim": "true",
+                        "claim.name": "family_name",
+                        "jsonType.label": "String"
+                    }
+                },
+                {
+                    "id": "fe018097-e941-486b-9776-6487a0d8578a",
+                    "name": "gender",
+                    "protocol": "openid-connect",
+                    "protocolMapper": "oidc-usermodel-attribute-mapper",
+                    "consentRequired": false,
+                    "config": {
+                        "userinfo.token.claim": "true",
+                        "user.attribute": "gender",
+                        "id.token.claim": "true",
+                        "access.token.claim": "true",
+                        "claim.name": "gender",
+                        "jsonType.label": "String"
+                    }
+                },
+                {
+                    "id": "3d4d5ffa-c3f9-4176-9460-713ac5d59304",
+                    "name": "updated at",
+                    "protocol": "openid-connect",
+                    "protocolMapper": "oidc-usermodel-attribute-mapper",
+                    "consentRequired": false,
+                    "config": {
+                        "userinfo.token.claim": "true",
+                        "user.attribute": "updatedAt",
+                        "id.token.claim": "true",
+                        "access.token.claim": "true",
+                        "claim.name": "updated_at",
+                        "jsonType.label": "String"
+                    }
+                },
+                {
+                    "id": "82a3292b-45d0-4afb-a528-82cdce2dd704",
+                    "name": "middle name",
+                    "protocol": "openid-connect",
+                    "protocolMapper": "oidc-usermodel-attribute-mapper",
+                    "consentRequired": false,
+                    "config": {
+                        "userinfo.token.claim": "true",
+                        "user.attribute": "middleName",
+                        "id.token.claim": "true",
+                        "access.token.claim": "true",
+                        "claim.name": "middle_name",
+                        "jsonType.label": "String"
+                    }
+                }
+            ]
+        },
+        {
+            "id": "fa4bfd0f-8dd6-411d-bd8c-6ec76792a33d",
+            "name": "role_list",
+            "description": "SAML role list",
+            "protocol": "saml",
+            "attributes": {
+                "consent.screen.text": "${samlRoleListScopeConsentText}",
+                "display.on.consent.screen": "true"
+            },
+            "protocolMappers": [
+                {
+                    "id": "71fa5c48-aab3-4d59-bc85-5a33e4c98e60",
+                    "name": "role list",
+                    "protocol": "saml",
+                    "protocolMapper": "saml-role-list-mapper",
+                    "consentRequired": false,
+                    "config": {
+                        "single": "false",
+                        "attribute.nameformat": "Basic",
+                        "attribute.name": "Role"
+                    }
+                }
+            ]
+        },
         {
             "id": "fbf7672e-3883-492c-a9dd-a0e71b8e8f86",
             "name": "address",
@@ -1179,104 +1390,6 @@
                 }
             ]
         },
->>>>>>> 0246ee95
-        {
-            "id": "507ac74e-6bb7-482a-b865-473bf3506b13",
-            "name": "email",
-            "description": "OpenID Connect built-in scope: email",
-            "protocol": "openid-connect",
-            "attributes": {
-                "include.in.token.scope": "true",
-                "display.on.consent.screen": "true",
-                "consent.screen.text": "${emailScopeConsentText}"
-            },
-            "protocolMappers": [
-                {
-                    "id": "394eb31a-4c45-47ff-b9f4-4f2e004d7bb1",
-                    "name": "email verified",
-                    "protocol": "openid-connect",
-                    "protocolMapper": "oidc-usermodel-property-mapper",
-                    "consentRequired": false,
-                    "config": {
-                        "userinfo.token.claim": "true",
-                        "user.attribute": "emailVerified",
-                        "id.token.claim": "true",
-                        "access.token.claim": "true",
-                        "claim.name": "email_verified",
-                        "jsonType.label": "boolean"
-                    }
-                },
-                {
-                    "id": "35314026-7e09-4e7e-bd26-534a2d132fe6",
-                    "name": "email",
-                    "protocol": "openid-connect",
-                    "protocolMapper": "oidc-usermodel-property-mapper",
-                    "consentRequired": false,
-                    "config": {
-                        "userinfo.token.claim": "true",
-                        "user.attribute": "email",
-                        "id.token.claim": "true",
-                        "access.token.claim": "true",
-                        "claim.name": "email",
-                        "jsonType.label": "String"
-<<<<<<< HEAD
-=======
-                    }
-                }
-            ]
-        },
-        {
-            "id": "db6bf180-6218-4744-8c3a-068bd8804715",
-            "name": "microprofile-jwt",
-            "description": "Microprofile - JWT built-in scope",
-            "protocol": "openid-connect",
-            "attributes": {
-                "include.in.token.scope": "true",
-                "display.on.consent.screen": "false"
-            },
-            "protocolMappers": [
-                {
-                    "id": "fb5df9d7-960b-4880-a66e-ef59d5ef374f",
-                    "name": "groups",
-                    "protocol": "openid-connect",
-                    "protocolMapper": "oidc-usermodel-realm-role-mapper",
-                    "consentRequired": false,
-                    "config": {
-                        "multivalued": "true",
-                        "user.attribute": "foo",
-                        "id.token.claim": "true",
-                        "access.token.claim": "true",
-                        "claim.name": "groups",
-                        "jsonType.label": "String"
-                    }
-                },
-                {
-                    "id": "9cd4d909-1cb1-4f25-bfcb-18400472fd4f",
-                    "name": "upn",
-                    "protocol": "openid-connect",
-                    "protocolMapper": "oidc-usermodel-property-mapper",
-                    "consentRequired": false,
-                    "config": {
-                        "userinfo.token.claim": "true",
-                        "user.attribute": "username",
-                        "id.token.claim": "true",
-                        "access.token.claim": "true",
-                        "claim.name": "upn",
-                        "jsonType.label": "String"
-                    }
-                }
-            ]
-        },
-        {
-            "id": "20b53fea-ae28-484c-b241-2c3c98fc7715",
-            "name": "offline_access",
-            "description": "OpenID Connect built-in scope: offline_access",
-            "protocol": "openid-connect",
-            "attributes": {
-                "consent.screen.text": "${offlineAccessScopeConsentText}",
-                "display.on.consent.screen": "true"
-            }
-        },
         {
             "id": "e5b29372-1e92-4a55-926d-11417061d85d",
             "name": "phone",
@@ -1316,325 +1429,6 @@
                         "access.token.claim": "true",
                         "claim.name": "phone_number_verified",
                         "jsonType.label": "boolean"
->>>>>>> 0246ee95
-                    }
-                }
-            ]
-        },
-        {
-            "id": "67d499d0-8c64-4e6a-9b2a-125edb6f71a5",
-            "name": "profile",
-            "description": "OpenID Connect built-in scope: profile",
-            "protocol": "openid-connect",
-            "attributes": {
-                "include.in.token.scope": "true",
-                "display.on.consent.screen": "true",
-                "consent.screen.text": "${profileScopeConsentText}"
-            },
-            "protocolMappers": [
-                {
-                    "id": "38f3d54f-5001-4ad9-a7a3-c46cbdba6204",
-                    "name": "website",
-                    "protocol": "openid-connect",
-                    "protocolMapper": "oidc-usermodel-attribute-mapper",
-                    "consentRequired": false,
-                    "config": {
-                        "userinfo.token.claim": "true",
-                        "user.attribute": "website",
-                        "id.token.claim": "true",
-                        "access.token.claim": "true",
-                        "claim.name": "website",
-                        "jsonType.label": "String"
-                    }
-                },
-                {
-                    "id": "a265feef-430e-4ba8-b0ee-3dda6d2e5ef6",
-                    "name": "full name",
-                    "protocol": "openid-connect",
-                    "protocolMapper": "oidc-full-name-mapper",
-                    "consentRequired": false,
-                    "config": {
-                        "id.token.claim": "true",
-                        "access.token.claim": "true",
-                        "userinfo.token.claim": "true"
-                    }
-                },
-                {
-                    "id": "36a2de08-8a4b-484d-91fd-8ac59cf359cd",
-                    "name": "zoneinfo",
-                    "protocol": "openid-connect",
-                    "protocolMapper": "oidc-usermodel-attribute-mapper",
-                    "consentRequired": false,
-                    "config": {
-                        "userinfo.token.claim": "true",
-                        "user.attribute": "zoneinfo",
-                        "id.token.claim": "true",
-                        "access.token.claim": "true",
-                        "claim.name": "zoneinfo",
-                        "jsonType.label": "String"
-                    }
-                },
-                {
-                    "id": "a335b10e-66d5-437e-b640-bb22db302b3f",
-                    "name": "username",
-                    "protocol": "openid-connect",
-                    "protocolMapper": "oidc-usermodel-property-mapper",
-                    "consentRequired": false,
-                    "config": {
-                        "userinfo.token.claim": "true",
-                        "user.attribute": "username",
-                        "id.token.claim": "true",
-                        "access.token.claim": "true",
-                        "claim.name": "preferred_username",
-                        "jsonType.label": "String"
-                    }
-                },
-                {
-                    "id": "63b32766-889d-47b3-b99d-d0d9c2589599",
-                    "name": "nickname",
-                    "protocol": "openid-connect",
-                    "protocolMapper": "oidc-usermodel-attribute-mapper",
-                    "consentRequired": false,
-                    "config": {
-                        "userinfo.token.claim": "true",
-                        "user.attribute": "nickname",
-                        "id.token.claim": "true",
-                        "access.token.claim": "true",
-                        "claim.name": "nickname",
-                        "jsonType.label": "String"
-                    }
-                },
-                {
-                    "id": "9f0f4647-0c13-4acb-9eaa-76d9e565107e",
-                    "name": "profile",
-                    "protocol": "openid-connect",
-                    "protocolMapper": "oidc-usermodel-attribute-mapper",
-                    "consentRequired": false,
-                    "config": {
-                        "userinfo.token.claim": "true",
-                        "user.attribute": "profile",
-                        "id.token.claim": "true",
-                        "access.token.claim": "true",
-                        "claim.name": "profile",
-                        "jsonType.label": "String"
-                    }
-                },
-                {
-                    "id": "8dbb4974-530e-4d77-b67d-8f8211431f08",
-                    "name": "locale",
-                    "protocol": "openid-connect",
-                    "protocolMapper": "oidc-usermodel-attribute-mapper",
-                    "consentRequired": false,
-                    "config": {
-                        "userinfo.token.claim": "true",
-                        "user.attribute": "locale",
-                        "id.token.claim": "true",
-                        "access.token.claim": "true",
-                        "claim.name": "locale",
-                        "jsonType.label": "String"
-                    }
-                },
-                {
-                    "id": "30438278-eb56-492f-81a6-26a75d63bf65",
-                    "name": "picture",
-                    "protocol": "openid-connect",
-                    "protocolMapper": "oidc-usermodel-attribute-mapper",
-                    "consentRequired": false,
-                    "config": {
-                        "userinfo.token.claim": "true",
-                        "user.attribute": "picture",
-                        "id.token.claim": "true",
-                        "access.token.claim": "true",
-                        "claim.name": "picture",
-                        "jsonType.label": "String"
-                    }
-                },
-                {
-                    "id": "2ed9f923-66a0-4dd0-86f0-3591b36d9997",
-                    "name": "given name",
-                    "protocol": "openid-connect",
-                    "protocolMapper": "oidc-usermodel-property-mapper",
-                    "consentRequired": false,
-                    "config": {
-                        "userinfo.token.claim": "true",
-                        "user.attribute": "firstName",
-                        "id.token.claim": "true",
-                        "access.token.claim": "true",
-                        "claim.name": "given_name",
-                        "jsonType.label": "String"
-                    }
-                },
-                {
-                    "id": "7cce39c3-9ba0-4951-9847-62660e24bb75",
-                    "name": "birthdate",
-                    "protocol": "openid-connect",
-                    "protocolMapper": "oidc-usermodel-attribute-mapper",
-                    "consentRequired": false,
-                    "config": {
-                        "userinfo.token.claim": "true",
-                        "user.attribute": "birthdate",
-                        "id.token.claim": "true",
-                        "access.token.claim": "true",
-                        "claim.name": "birthdate",
-                        "jsonType.label": "String"
-                    }
-                },
-                {
-                    "id": "fbfc9b59-0cf9-4f8c-ba96-bbffa096c892",
-                    "name": "family name",
-                    "protocol": "openid-connect",
-                    "protocolMapper": "oidc-usermodel-property-mapper",
-                    "consentRequired": false,
-                    "config": {
-                        "userinfo.token.claim": "true",
-                        "user.attribute": "lastName",
-                        "id.token.claim": "true",
-                        "access.token.claim": "true",
-                        "claim.name": "family_name",
-                        "jsonType.label": "String"
-                    }
-                },
-                {
-                    "id": "fe018097-e941-486b-9776-6487a0d8578a",
-                    "name": "gender",
-                    "protocol": "openid-connect",
-                    "protocolMapper": "oidc-usermodel-attribute-mapper",
-                    "consentRequired": false,
-                    "config": {
-                        "userinfo.token.claim": "true",
-                        "user.attribute": "gender",
-                        "id.token.claim": "true",
-                        "access.token.claim": "true",
-                        "claim.name": "gender",
-                        "jsonType.label": "String"
-                    }
-                },
-                {
-                    "id": "3d4d5ffa-c3f9-4176-9460-713ac5d59304",
-                    "name": "updated at",
-                    "protocol": "openid-connect",
-                    "protocolMapper": "oidc-usermodel-attribute-mapper",
-                    "consentRequired": false,
-                    "config": {
-                        "userinfo.token.claim": "true",
-                        "user.attribute": "updatedAt",
-                        "id.token.claim": "true",
-                        "access.token.claim": "true",
-                        "claim.name": "updated_at",
-                        "jsonType.label": "String"
-                    }
-                },
-                {
-                    "id": "82a3292b-45d0-4afb-a528-82cdce2dd704",
-                    "name": "middle name",
-                    "protocol": "openid-connect",
-                    "protocolMapper": "oidc-usermodel-attribute-mapper",
-                    "consentRequired": false,
-                    "config": {
-                        "userinfo.token.claim": "true",
-                        "user.attribute": "middleName",
-                        "id.token.claim": "true",
-                        "access.token.claim": "true",
-                        "claim.name": "middle_name",
-                        "jsonType.label": "String"
-                    }
-                }
-            ]
-        },
-        {
-            "id": "fa4bfd0f-8dd6-411d-bd8c-6ec76792a33d",
-            "name": "role_list",
-            "description": "SAML role list",
-            "protocol": "saml",
-            "attributes": {
-                "consent.screen.text": "${samlRoleListScopeConsentText}",
-                "display.on.consent.screen": "true"
-            },
-            "protocolMappers": [
-                {
-                    "id": "71fa5c48-aab3-4d59-bc85-5a33e4c98e60",
-                    "name": "role list",
-                    "protocol": "saml",
-                    "protocolMapper": "saml-role-list-mapper",
-                    "consentRequired": false,
-                    "config": {
-                        "single": "false",
-                        "attribute.nameformat": "Basic",
-                        "attribute.name": "Role"
-                    }
-                }
-            ]
-        },
-        {
-            "id": "fbf7672e-3883-492c-a9dd-a0e71b8e8f86",
-            "name": "address",
-            "description": "OpenID Connect built-in scope: address",
-            "protocol": "openid-connect",
-            "attributes": {
-                "include.in.token.scope": "true",
-                "display.on.consent.screen": "true",
-                "consent.screen.text": "${addressScopeConsentText}"
-            },
-            "protocolMappers": [
-                {
-                    "id": "86b34081-1b15-47ef-8aa0-4b862055273a",
-                    "name": "address",
-                    "protocol": "openid-connect",
-                    "protocolMapper": "oidc-address-mapper",
-                    "consentRequired": false,
-                    "config": {
-                        "user.attribute.formatted": "formatted",
-                        "user.attribute.country": "country",
-                        "user.attribute.postal_code": "postal_code",
-                        "userinfo.token.claim": "true",
-                        "user.attribute.street": "street",
-                        "id.token.claim": "true",
-                        "user.attribute.region": "region",
-                        "access.token.claim": "true",
-                        "user.attribute.locality": "locality"
-                    }
-                }
-            ]
-        },
-        {
-            "id": "e5b29372-1e92-4a55-926d-11417061d85d",
-            "name": "phone",
-            "description": "OpenID Connect built-in scope: phone",
-            "protocol": "openid-connect",
-            "attributes": {
-                "include.in.token.scope": "true",
-                "display.on.consent.screen": "true",
-                "consent.screen.text": "${phoneScopeConsentText}"
-            },
-            "protocolMappers": [
-                {
-                    "id": "c3891454-29b0-473a-9d27-5811b5841329",
-                    "name": "phone number",
-                    "protocol": "openid-connect",
-                    "protocolMapper": "oidc-usermodel-attribute-mapper",
-                    "consentRequired": false,
-                    "config": {
-                        "userinfo.token.claim": "true",
-                        "user.attribute": "phoneNumber",
-                        "id.token.claim": "true",
-                        "access.token.claim": "true",
-                        "claim.name": "phone_number",
-                        "jsonType.label": "String"
-                    }
-                },
-                {
-                    "id": "6de58dde-56d6-4a17-8c3c-927e5759a0f3",
-                    "name": "phone number verified",
-                    "protocol": "openid-connect",
-                    "protocolMapper": "oidc-usermodel-attribute-mapper",
-                    "consentRequired": false,
-                    "config": {
-                        "userinfo.token.claim": "true",
-                        "user.attribute": "phoneNumberVerified",
-                        "id.token.claim": "true",
-                        "access.token.claim": "true",
-                        "claim.name": "phone_number_verified",
-                        "jsonType.label": "boolean"
                     }
                 }
             ]
@@ -1751,7 +1545,6 @@
             },
             "protocolMappers": [
                 {
-<<<<<<< HEAD
                     "id": "915efa8b-1648-4794-8726-297ca5bc9bdb",
                     "name": "my-app-audience",
                     "protocol": "openid-connect",
@@ -1761,17 +1554,6 @@
                         "included.client.audience": "gocloak",
                         "id.token.claim": "false",
                         "access.token.claim": "true"
-=======
-                    "id": "71fa5c48-aab3-4d59-bc85-5a33e4c98e60",
-                    "name": "role list",
-                    "protocol": "saml",
-                    "protocolMapper": "saml-role-list-mapper",
-                    "consentRequired": false,
-                    "config": {
-                        "single": "false",
-                        "attribute.nameformat": "Basic",
-                        "attribute.name": "Role"
->>>>>>> 0246ee95
                     }
                 }
             ]
@@ -1988,11 +1770,7 @@
     "supportedLocales": [],
     "authenticationFlows": [
         {
-<<<<<<< HEAD
             "id": "f0a2aab9-eb3e-450a-ab62-037506d99ea4",
-=======
-            "id": "f93eda62-488f-4090-acf1-9f3860f43afe",
->>>>>>> 0246ee95
             "alias": "Handle Existing Account",
             "description": "Handle what to do if there is existing account with same email/username like authenticated identity provider",
             "providerId": "basic-flow",
@@ -2249,10 +2027,7 @@
             "authenticationExecutions": [
                 {
                     "authenticator": "docker-http-basic-authenticator",
-<<<<<<< HEAD
-                    "authenticatorFlow": false,
-=======
->>>>>>> 0246ee95
+                    "authenticatorFlow": false,
                     "requirement": "REQUIRED",
                     "priority": 10,
                     "userSetupAllowed": false,
@@ -2418,10 +2193,7 @@
             "authenticationExecutions": [
                 {
                     "authenticator": "registration-page-form",
-<<<<<<< HEAD
                     "authenticatorFlow": true,
-=======
->>>>>>> 0246ee95
                     "requirement": "REQUIRED",
                     "priority": 10,
                     "flowAlias": "registration form",
@@ -2550,10 +2322,7 @@
             "authenticationExecutions": [
                 {
                     "authenticator": "http-basic-authenticator",
-<<<<<<< HEAD
-                    "authenticatorFlow": false,
-=======
->>>>>>> 0246ee95
+                    "authenticatorFlow": false,
                     "requirement": "REQUIRED",
                     "priority": 10,
                     "userSetupAllowed": false,
@@ -2564,11 +2333,7 @@
     ],
     "authenticatorConfig": [
         {
-<<<<<<< HEAD
             "id": "09f0d723-67ab-41cf-9393-bcce7c95d5af",
-=======
-            "id": "ae8a005d-8df1-4911-9289-7e507c6778d2",
->>>>>>> 0246ee95
             "alias": "create unique user config",
             "config": {
                 "require.password.update.after.registration": "false"

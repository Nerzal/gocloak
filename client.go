--- conflicted
+++ resolved
@@ -3779,7 +3779,6 @@
 	return err
 }
 
-<<<<<<< HEAD
 func (client *gocloak) CreateUserFederation(ctx context.Context, accessToken, realm string, request CreateUserFederationRequest) (string, error) {
 	const errMessage = "could not create user federation"
 	resp, err := client.getRequestWithBearerAuth(ctx, accessToken).
@@ -3818,7 +3817,6 @@
 		}
 	}
 	return componentDetails, nil
-=======
 // CreateClientScopesScopeMappingsClientRoles attaches a client role to a client scope (not client's scope)
 func (client *gocloak) CreateClientScopesScopeMappingsClientRoles(
 	ctx context.Context, token, realm, idOfClientScope, idOfClient string, roles []Role,
@@ -3879,5 +3877,4 @@
 		Delete(client.getAdminRealmURL(realm, "client-scopes", idOfClientScope, "scope-mappings", "clients", idOfClient))
 
 	return checkForError(resp, err, errMessage)
->>>>>>> bfd5fcec
 }
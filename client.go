--- conflicted
+++ resolved
@@ -2311,7 +2311,21 @@
 	return checkForError(resp, err, errMessage)
 }
 
-<<<<<<< HEAD
+// ExportIDPPublicBrokerConfig exports the broker config for a given alias
+func (client *gocloak) ExportIDPPublicBrokerConfig(ctx context.Context, token, realm, alias string) (*string, error) {
+	const errMessage = "could not get public identity provider configuration"
+
+	resp, err := client.getRequestWithBearerAuthXMLHeader(ctx, token).
+		Get(client.getAdminRealmURL(realm, "identity-provider", "instances", alias, "export"))
+
+	if err := checkForError(resp, err, errMessage); err != nil {
+		return nil, err
+	}
+
+	result := resp.String()
+	return &result, nil
+}
+
 // ImportIdentityProviderConfig parses and returns the identity provider config at a given URL
 func (client *gocloak) ImportIdentityProviderConfig(ctx context.Context, token, realm, fromURL, providerID string) (map[string]string, error) {
 	const errMessage = "could not import config"
@@ -2324,20 +2338,11 @@
 			"providerId": providerID,
 		}).
 		Post(client.getAdminRealmURL(realm, "identity-provider", "import-config"))
-=======
-// ExportIDPPublicBrokerConfig exports the broker config for a given alias
-func (client *gocloak) ExportIDPPublicBrokerConfig(ctx context.Context, token, realm, alias string) (*string, error) {
-	const errMessage = "could not get public identity provider configuration"
-
-	resp, err := client.getRequestWithBearerAuthXMLHeader(ctx, token).
-		Get(client.getAdminRealmURL(realm, "identity-provider", "instances", alias, "export"))
->>>>>>> c2f4eb58
-
-	if err := checkForError(resp, err, errMessage); err != nil {
-		return nil, err
-	}
-
-<<<<<<< HEAD
+
+	if err := checkForError(resp, err, errMessage); err != nil {
+		return nil, err
+	}
+
 	return result, nil
 }
 
@@ -2349,12 +2354,6 @@
 		Post(client.getAdminRealmURL(realm, "identity-provider", "instances", alias, "mappers"))
 	return checkForError(resp, err, errMessage)
 }
-=======
-	result := resp.String()
-	return &result, nil
-}
-
->>>>>>> c2f4eb58
 // ------------------
 // Protection API
 // ------------------

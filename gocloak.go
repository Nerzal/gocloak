--- conflicted
+++ resolved
@@ -316,15 +316,12 @@
 	UpdateIdentityProvider(ctx context.Context, token, realm, alias string, providerRep IdentityProviderRepresentation) error
 	// DeleteIdentityProvider deletes the identity provider in a realm
 	DeleteIdentityProvider(ctx context.Context, token, realm, alias string) error
-<<<<<<< HEAD
 	// ImportIdentityProviderConfig parses and returns the identity provider config at a given URL
 	ImportIdentityProviderConfig(ctx context.Context, token, realm, fromURL, providerID string) (map[string]string, error)
+	// ExportIDPPublicBrokerConfig exports the broker config for a given alias
+	ExportIDPPublicBrokerConfig(ctx context.Context, token, realm, alias string) (*string, error)
 	// CreateIdentityProviderMapper creates an instance of an identity provider mapper associated with the given alias
 	CreateIdentityProviderMapper(ctx context.Context, token, realm, alias string, mapper IdentityProviderMapper) error
-=======
-	// ExportIDPPublicBrokerConfig exports the broker config for a given alias
-	ExportIDPPublicBrokerConfig(ctx context.Context, token, realm, alias string) (*string, error)
->>>>>>> c2f4eb58
 
 	// *** Protection API ***
 	// GetResource returns a client's resource with the given id, using access token from client

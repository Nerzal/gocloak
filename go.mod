--- conflicted
+++ resolved
@@ -8,22 +8,13 @@
 	github.com/opentracing/opentracing-go v1.2.0
 	github.com/pkg/errors v0.9.1
 	github.com/segmentio/ksuid v1.0.4
-<<<<<<< HEAD
-	github.com/stretchr/testify v1.8.2
-	golang.org/x/crypto v0.21.0
-=======
 	github.com/stretchr/testify v1.9.0
 	golang.org/x/crypto v0.26.0
->>>>>>> 8867dd15
 )
 
 require (
 	github.com/davecgh/go-spew v1.1.1 // indirect
 	github.com/pmezard/go-difflib v1.0.0 // indirect
-<<<<<<< HEAD
-	golang.org/x/net v0.23.0 // indirect
-=======
 	golang.org/x/net v0.28.0 // indirect
->>>>>>> 8867dd15
 	gopkg.in/yaml.v3 v3.0.1 // indirect
 )
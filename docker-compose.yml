--- conflicted
+++ resolved
@@ -2,22 +2,15 @@
 
 services:
   keycloak:
-<<<<<<< HEAD
-    image: jboss/keycloak:latest
-=======
     build: .
     command: -Dauto-build -Dfeatures=preview
->>>>>>> 0246ee95
     environment:
       KEYCLOAK_USER: admin
       KEYCLOAK_PASSWORD: secret
-<<<<<<< HEAD
+      KEYCLOAK_ADMIN: admin
       JAVA_OPTS_APPEND: "-Dkeycloak.profile=preview -Dkeycloak.profile.feature.admin_fine_grained_authz=enabled -Dkeycloak.profile.feature.token_exchange=enabled -Dkeycloak.profile.feature.upload_scripts=enabled"
-=======
-      KEYCLOAK_ADMIN: admin
       KEYCLOAK_ADMIN_PASSWORD: secret
       KC_HEALTH_ENABLED: "true"
->>>>>>> 0246ee95
     ports:
       - "8080:8080"
     healthcheck:

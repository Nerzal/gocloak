package gocloak_test

import (
	"bytes"
	"context"
	"crypto/rsa"
	"crypto/tls"
	"encoding/base64"
	"encoding/json"
	"fmt"
	"io"
	"io/ioutil"
	"math/rand"
	"net/http"
	"net/url"
	"os"
	"path/filepath"
	"strconv"
	"strings"
	"sync"
	"testing"
	"time"

	"github.com/go-resty/resty/v2"
	"github.com/golang-jwt/jwt/v4"
	"github.com/stretchr/testify/require"
	"golang.org/x/crypto/pkcs12"

	"github.com/Nerzal/gocloak/v11"
)

type configAdmin struct {
	UserName string `json:"username"`
	Password string `json:"password"`
	Realm    string `json:"realm"`
}

type configGoCloak struct {
	UserName     string `json:"username"`
	Password     string `json:"password"`
	Realm        string `json:"realm"`
	ClientID     string `json:"client_id"`
	ClientSecret string `json:"client_secret"`
}

type Config struct {
	HostName string        `json:"hostname"`
	Proxy    string        `json:"proxy,omitempty"`
	Admin    configAdmin   `json:"admin"`
	GoCloak  configGoCloak `json:"gocloak"`
}

var (
	config     *Config
	configOnce sync.Once
	setupOnce  sync.Once
	testUserID string
)

const (
	gocloakClientID = "60be66a5-e007-464c-9b74-0e3c2e69e478"
)

func GetConfig(t testing.TB) *Config {
	configOnce.Do(func() {
		rand.Seed(time.Now().UTC().UnixNano())
		configFileName, ok := os.LookupEnv("GOCLOAK_TEST_CONFIG")
		if !ok {
			configFileName = filepath.Join("testdata", "config.json")
		}
		configFile, err := os.Open(configFileName)
		require.NoError(t, err, "cannot open config.json")
		defer func() {
			err := configFile.Close()
			require.NoError(t, err, "cannot close config file")
		}()
		data, err := ioutil.ReadAll(configFile)
		require.NoError(t, err, "cannot read config.json")
		config = &Config{}
		err = json.Unmarshal(data, config)
		require.NoError(t, err, "cannot parse config.json")
		http.DefaultTransport.(*http.Transport).TLSClientConfig = &tls.Config{InsecureSkipVerify: true}
		if len(config.Proxy) != 0 {
			proxy, err := url.Parse(config.Proxy)
			require.NoError(t, err, "incorrect proxy url: "+config.Proxy)
			http.DefaultTransport.(*http.Transport).Proxy = http.ProxyURL(proxy)
		}
		if config.GoCloak.UserName == "" {
			config.GoCloak.UserName = "test_user"
		}
	})
	return config
}

func GetClientToken(t *testing.T, client *gocloak.GoCloak) *gocloak.JWT {
	cfg := GetConfig(t)
	token, err := client.LoginClient(
		context.Background(),
		cfg.GoCloak.ClientID,
		cfg.GoCloak.ClientSecret,
		cfg.GoCloak.Realm)
	require.NoError(t, err, "Login failed")
	return token
}

func GetUserToken(t *testing.T, client *gocloak.GoCloak) *gocloak.JWT {
	SetUpTestUser(t, client)
	cfg := GetConfig(t)
	token, err := client.Login(
		context.Background(),
		cfg.GoCloak.ClientID,
		cfg.GoCloak.ClientSecret,
		cfg.GoCloak.Realm,
		cfg.GoCloak.UserName,
		cfg.GoCloak.Password)
	require.NoError(t, err, "Login failed")
	return token
}

func GetAdminToken(t testing.TB, client *gocloak.GoCloak) *gocloak.JWT {
	cfg := GetConfig(t)
	token, err := client.LoginAdmin(
		context.Background(),
		cfg.Admin.UserName,
		cfg.Admin.Password,
		cfg.Admin.Realm)
	require.NoError(t, err, "Login Admin failed")
	return token
}

func GetRandomName(name string) string {
	s1 := rand.NewSource(time.Now().UnixNano())
	r1 := rand.New(s1)
	randomNumber := r1.Intn(100000)
	return name + strconv.Itoa(randomNumber)
}

func GetRandomNameP(name string) *string {
	r := GetRandomName(name)
	return &r
}

func GetClientByClientID(t *testing.T, client *gocloak.GoCloak, clientID string) *gocloak.Client {
	cfg := GetConfig(t)
	token := GetAdminToken(t, client)
	clients, err := client.GetClients(
		context.Background(),
		token.AccessToken,
		cfg.GoCloak.Realm,
		gocloak.GetClientsParams{
			ClientID: &clientID,
		})
	require.NoError(t, err, "GetClients failed")
	for _, fetchedClient := range clients {
		if fetchedClient.ClientID == nil {
			continue
		}
		if *(fetchedClient.ClientID) == clientID {
			return fetchedClient
		}
	}
	t.Fatal("Client not found")
	return nil
}

func CreateGroup(t *testing.T, client *gocloak.GoCloak) (func(), string) {
	cfg := GetConfig(t)
	token := GetAdminToken(t, client)
	group := gocloak.Group{
		Name: GetRandomNameP("GroupName"),
		Attributes: &map[string][]string{
			"foo": {"bar", "alice", "bob", "roflcopter"},
			"bar": {"baz"},
		},
	}
	groupID, err := client.CreateGroup(
		context.Background(),
		token.AccessToken,
		cfg.GoCloak.Realm,
		group)
	require.NoError(t, err, "CreateGroup failed")
	t.Logf("Created Group ID: %s ", groupID)

	tearDown := func() {
		err := client.DeleteGroup(
			context.Background(),
			token.AccessToken,
			cfg.GoCloak.Realm,
			groupID)
		require.NoError(t, err, "DeleteGroup failed")
	}
	return tearDown, groupID
}

func CreateResource(t *testing.T, client *gocloak.GoCloak, idOfClient string) (func(), string) {
	cfg := GetConfig(t)
	token := GetAdminToken(t, client)
	resource := gocloak.ResourceRepresentation{
		Name:        GetRandomNameP("ResourceName"),
		DisplayName: gocloak.StringP("Resource Display Name"),
		Type:        gocloak.StringP("urn:gocloak:resources:test"),
		IconURI:     gocloak.StringP("/resource/test/icon"),
		Attributes: &map[string][]string{
			"foo": {"bar", "alice", "bob", "roflcopter"},
			"bar": {"baz"},
		},
		URIs: &[]string{
			"/resource/1",
			"/resource/2",
		},
		OwnerManagedAccess: gocloak.BoolP(true),
	}
	createdResource, err := client.CreateResource(
		context.Background(),
		token.AccessToken,
		cfg.GoCloak.Realm,
		idOfClient,
		resource)
	require.NoError(t, err, "CreateResource failed")
	t.Logf("Created Resource ID: %s ", *(createdResource.ID))

	tearDown := func() {
		err := client.DeleteResource(
			context.Background(),
			token.AccessToken,
			cfg.GoCloak.Realm,
			idOfClient,
			*createdResource.ID)
		require.NoError(t, err, "DeleteResource failed")
	}
	return tearDown, *createdResource.ID
}

func CreateResourceClientWithScopes(t *testing.T, client *gocloak.GoCloak) (func(), string) {
	cfg := GetConfig(t)
	token := GetClientToken(t, client)
	resource := gocloak.ResourceRepresentation{
		Name:        GetRandomNameP("ResourceName"),
		DisplayName: gocloak.StringP("Resource Display Name"),
		Type:        gocloak.StringP("urn:gocloak:resources:test"),
		IconURI:     gocloak.StringP("/resource/test/icon"),
		Attributes: &map[string][]string{
			"foo": {"bar", "alice", "bob", "roflcopter"},
			"bar": {"baz"},
		},
		URIs: &[]string{
			"/resource/1",
			"/resource/2",
		},
		OwnerManagedAccess: gocloak.BoolP(true),
		ResourceScopes: &[]gocloak.ScopeRepresentation{
			{Name: gocloak.StringP("read-public")},
			{Name: gocloak.StringP("read-private")},
			{Name: gocloak.StringP("post-update")},
			{Name: gocloak.StringP("message-view")},
			{Name: gocloak.StringP("message-post")},
		},
	}
	createdResource, err := client.CreateResourceClient(
		context.Background(),
		token.AccessToken,
		cfg.GoCloak.Realm,
		resource)
	require.NoError(t, err, "CreateResource failed")
	t.Logf("Created Resource ID: %s ", *(createdResource.ID))

	tearDown := func() {
		err := client.DeleteResourceClient(
			context.Background(),
			token.AccessToken,
			cfg.GoCloak.Realm,
			*createdResource.ID)
		require.NoError(t, err, "DeleteResource failed")
	}
	return tearDown, *createdResource.ID
}

func CreateResourceClient(t *testing.T, client *gocloak.GoCloak) (func(), string) {
	cfg := GetConfig(t)
	token := GetClientToken(t, client)
	resource := gocloak.ResourceRepresentation{
		Name:        GetRandomNameP("ResourceName"),
		DisplayName: gocloak.StringP("Resource Display Name"),
		Type:        gocloak.StringP("urn:gocloak:resources:test"),
		IconURI:     gocloak.StringP("/resource/test/icon"),
		Attributes: &map[string][]string{
			"foo": {"bar", "alice", "bob", "roflcopter"},
			"bar": {"baz"},
		},
		URIs: &[]string{
			"/resource/1",
			"/resource/2",
		},
		OwnerManagedAccess: gocloak.BoolP(true),
	}
	createdResource, err := client.CreateResourceClient(
		context.Background(),
		token.AccessToken,
		cfg.GoCloak.Realm,
		resource)
	require.NoError(t, err, "CreateResource failed")
	t.Logf("Created Resource ID: %s ", *(createdResource.ID))

	tearDown := func() {
		err := client.DeleteResourceClient(
			context.Background(),
			token.AccessToken,
			cfg.GoCloak.Realm,
			*createdResource.ID)
		require.NoError(t, err, "DeleteResource failed")
	}
	return tearDown, *createdResource.ID
}

func CreateScope(t *testing.T, client *gocloak.GoCloak, idOfClient string) (func(), string) {
	cfg := GetConfig(t)
	token := GetAdminToken(t, client)
	scope := gocloak.ScopeRepresentation{
		Name:        GetRandomNameP("ScopeName"),
		DisplayName: gocloak.StringP("Scope Display Name"),
		IconURI:     gocloak.StringP("/scope/test/icon"),
	}
	createdScope, err := client.CreateScope(
		context.Background(),
		token.AccessToken,
		cfg.GoCloak.Realm,
		idOfClient,
		scope)
	require.NoError(t, err, "CreateScope failed")
	t.Logf("Created Scope ID: %s ", *(createdScope.ID))

	tearDown := func() {
		err := client.DeleteScope(
			context.Background(),
			token.AccessToken,
			cfg.GoCloak.Realm,
			idOfClient,
			*createdScope.ID)
		require.NoError(t, err, "DeleteScope failed")
	}
	return tearDown, *createdScope.ID
}

func CreatePolicy(t *testing.T, client *gocloak.GoCloak, idOfClient string, policy gocloak.PolicyRepresentation) (func(), string) {
	cfg := GetConfig(t)
	token := GetAdminToken(t, client)
	createdPolicy, err := client.CreatePolicy(
		context.Background(),
		token.AccessToken,
		cfg.GoCloak.Realm,
		idOfClient,
		policy)
	require.NoError(t, err, "CreatePolicy failed")

	t.Logf("Created Policy ID: %s ", *(createdPolicy.ID))

	tearDown := func() {
		err := client.DeletePolicy(
			context.Background(),
			token.AccessToken,
			cfg.GoCloak.Realm,
			idOfClient,
			*createdPolicy.ID)
		require.NoError(t, err, "DeletePolicy failed")
	}
	return tearDown, *createdPolicy.ID
}

func CreatePermission(t *testing.T, client *gocloak.GoCloak, idOfClient string, permission gocloak.PermissionRepresentation) (func(), string) {
	cfg := GetConfig(t)
	token := GetAdminToken(t, client)
	createdPermission, err := client.CreatePermission(
		context.Background(),
		token.AccessToken,
		cfg.GoCloak.Realm,
		idOfClient,
		permission)
	require.NoError(t, err, "CreatePermission failed")
	t.Logf("Created RequestingPartyPermission ID: %s ", *(createdPermission.ID))

	tearDown := func() {
		err := client.DeletePermission(
			context.Background(),
			token.AccessToken,
			cfg.GoCloak.Realm,
			idOfClient,
			*createdPermission.ID)
		require.NoError(t, err, "DeletePermission failed")
	}
	return tearDown, *createdPermission.ID
}

func CreateClient(t *testing.T, client *gocloak.GoCloak, newClient *gocloak.Client) (func(), string) {
	if newClient == nil {
		newClient = &gocloak.Client{
			ClientID: GetRandomNameP("ClientID"),
			Name:     GetRandomNameP("Name"),
			BaseURL:  gocloak.StringP("http://example.com"),
		}
	}
	cfg := GetConfig(t)
	token := GetAdminToken(t, client)
	createdID, err := client.CreateClient(
		context.Background(),
		token.AccessToken,
		cfg.GoCloak.Realm,
		*newClient,
	)
	require.NoError(t, err, "CreateClient failed")
	tearDown := func() {
		_ = client.DeleteClient(
			context.Background(),
			token.AccessToken,
			cfg.GoCloak.Realm,
			createdID,
		)
	}
	return tearDown, createdID
}

func SetUpTestUser(t testing.TB, client *gocloak.GoCloak) {
	setupOnce.Do(func() {
		cfg := GetConfig(t)
		token := GetAdminToken(t, client)

		user := gocloak.User{
			Username:      gocloak.StringP(cfg.GoCloak.UserName),
			Email:         gocloak.StringP(cfg.GoCloak.UserName + "@localhost.com"),
			EmailVerified: gocloak.BoolP(true),
			Enabled:       gocloak.BoolP(true),
		}

		createdUserID, err := client.CreateUser(
			context.Background(),
			token.AccessToken,
			cfg.GoCloak.Realm,
			user,
		)

		apiError, ok := err.(*gocloak.APIError)
		if ok && apiError.Code == http.StatusConflict {
			users, err := client.GetUsers(
				context.Background(),
				token.AccessToken,
				cfg.GoCloak.Realm,
				gocloak.GetUsersParams{
					Username: gocloak.StringP(cfg.GoCloak.UserName),
				})
			require.NoError(t, err, "GetUsers failed")
			for _, user := range users {
				if gocloak.PString(user.Username) == cfg.GoCloak.UserName {
					testUserID = gocloak.PString(user.ID)
					break
				}
			}
		} else {
			require.NoError(t, err, "CreateUser failed")
			testUserID = createdUserID
		}

		err = client.SetPassword(
			context.Background(),
			token.AccessToken,
			testUserID,
			cfg.GoCloak.Realm,
			cfg.GoCloak.Password,
			false)
		require.NoError(t, err, "SetPassword failed")
	})
}

type RestyLogWriter struct {
	io.Writer
	t testing.TB
}

func (w *RestyLogWriter) Errorf(format string, v ...interface{}) {
	w.write("[ERROR] "+format, v...)
}

func (w *RestyLogWriter) Warnf(format string, v ...interface{}) {
	w.write("[WARN] "+format, v...)
}

func (w *RestyLogWriter) Debugf(format string, v ...interface{}) {
	w.write("[DEBUG] "+format, v...)
}

func (w *RestyLogWriter) write(format string, v ...interface{}) {
	w.t.Logf(format, v...)
}

func NewClientWithDebug(t testing.TB) *gocloak.GoCloak {
	cfg := GetConfig(t)
	client := gocloak.NewClient(cfg.HostName)
	cond := func(resp *resty.Response, err error) bool {
		if resp != nil && resp.IsError() {
			if e, ok := resp.Error().(*gocloak.HTTPErrorResponse); ok {
				msg := e.String()
				return strings.Contains(msg, "Cached clientScope not found") || strings.Contains(msg, "unknown_error")
			}
		}
		return false
	}

	restyClient := client.RestyClient()

	// restyClient.AddRetryCondition(
	// 	func(r *resty.Response, err error) bool {
	// 		if err != nil || r.RawResponse.StatusCode == 500 || r.RawResponse.StatusCode == 502 {
	// 			return true
	// 		}

	// 		return false
	// 	},
	// ).SetRetryCount(5).SetRetryWaitTime(10 * time.Millisecond)

	restyClient.
		// SetDebug(true).
		SetLogger(&RestyLogWriter{
			t: t,
		}).
		SetRetryCount(10).
		SetRetryWaitTime(2 * time.Second).
		AddRetryCondition(cond)

	return client
}

// FailRequest fails requests and returns an error
//
//	err - returned error or nil to return the default error
//	failN - number of requests to be failed
//	skipN = number of requests to be executed and not failed by this function
<<<<<<< HEAD
func FailRequest(client *gocloak.GoCloak, err error, failN, skipN int) *gocloak.GoCloak {
=======
func FailRequest(client gocloak.GoCloak, err error, failN, skipN int) gocloak.GoCloak {
>>>>>>> b4b5d204
	client.RestyClient().OnBeforeRequest(
		func(c *resty.Client, r *resty.Request) error {
			if skipN > 0 {
				skipN--
				return nil
			}
			if failN == 0 {
				return nil
			}
			failN--
			if err == nil {
				err = fmt.Errorf("an error for request: %+v", r)
			}
			return err
		},
	)
	return client
}

func ClearRealmCache(t testing.TB, client *gocloak.GoCloak, realm ...string) {
	cfg := GetConfig(t)
	token := GetAdminToken(t, client)
	if len(realm) == 0 {
		realm = append(realm, cfg.Admin.Realm, cfg.GoCloak.Realm)
	}
	ctx := context.Background()
	for _, r := range realm {
		err := client.ClearRealmCache(ctx, token.AccessToken, r)
		require.NoError(t, err, "ClearRealmCache failed for a realm: %s", r)
		err = client.ClearUserCache(ctx, token.AccessToken, r)
		require.NoError(t, err, "ClearUserCache failed for a realm: %s", r)
		err = client.ClearKeysCache(ctx, token.AccessToken, r)
		require.NoError(t, err, "ClearKeysCache failed for a realm: %s", r)
	}
}

// -----
// Tests
// -----

func Test_RestyClient(t *testing.T) {
	t.Parallel()
	client := NewClientWithDebug(t)
	restyClient := client.RestyClient()
	require.NotEqual(t, restyClient, resty.New())
}

func Test_SetRestyClient(t *testing.T) {
	t.Parallel()
	client := NewClientWithDebug(t)
	newRestyClient := resty.New()
	client.SetRestyClient(newRestyClient)
	restyClient := client.RestyClient()
	require.Equal(t, newRestyClient, restyClient)
}

func Test_checkForError(t *testing.T) {
	t.Parallel()
	client := NewClientWithDebug(t)
	FailRequest(client, nil, 1, 0)
	_, err := client.Login(context.Background(), "", "", "", "", "")
	require.Error(t, err, "All requests must fail with NewClientWithError")
	t.Logf("Error: %s", err.Error())
}

// ---------
// API tests
// ---------

func Test_GetServerInfo(t *testing.T) {
	t.Parallel()
	client := NewClientWithDebug(t)
	// client.RestyClient().SetDebug(true)
	token := GetAdminToken(t, client)
	serverInfo, err := client.GetServerInfo(
		context.Background(),
		token.AccessToken,
	)
	require.NoError(t, err, "Failed to fetch server info")
	t.Logf("Server Info: %+v", serverInfo)

	FailRequest(client, nil, 1, 0)
	_, err = client.GetServerInfo(
		context.Background(),
		token.AccessToken,
	)
	require.Error(t, err)
}

func Test_GetUserInfo(t *testing.T) {
	t.Parallel()
	cfg := GetConfig(t)
	client := NewClientWithDebug(t)
	SetUpTestUser(t, client)
	token := GetUserToken(t, client)
	userInfo, err := client.GetUserInfo(
		context.Background(),
		token.AccessToken,
		cfg.GoCloak.Realm,
	)
	require.NoError(t, err, "Failed to fetch userinfo")
	t.Log(userInfo)
	FailRequest(client, nil, 1, 0)
	_, err = client.GetUserInfo(
		context.Background(),
		token.AccessToken,
		cfg.GoCloak.Realm)
	require.Error(t, err, "")
}

func Test_GetRawUserInfo(t *testing.T) {
	t.Parallel()
	cfg := GetConfig(t)
	client := NewClientWithDebug(t)
	SetUpTestUser(t, client)
	token := GetUserToken(t, client)
	userInfo, err := client.GetUserInfo(
		context.Background(),
		token.AccessToken,
		cfg.GoCloak.Realm,
	)
	require.NoError(t, err, "Failed to fetch userinfo")
	t.Log(userInfo)
	require.NotEmpty(t, userInfo)
}

func Test_RetrospectRequestingPartyToken(t *testing.T) {
	t.Parallel()
	cfg := GetConfig(t)
	client := NewClientWithDebug(t)
	SetUpTestUser(t, client)
	token, err := client.Login(
		context.Background(),
		cfg.GoCloak.ClientID,
		cfg.GoCloak.ClientSecret,
		cfg.GoCloak.Realm,
		cfg.GoCloak.UserName,
		cfg.GoCloak.Password)
	require.NoError(t, err, "login failed")

	rpt, err := client.GetRequestingPartyToken(
		context.Background(),
		token.AccessToken,
		cfg.GoCloak.Realm,
		gocloak.RequestingPartyTokenOptions{
			Audience: gocloak.StringP(cfg.GoCloak.ClientID),
			Permissions: &[]string{
				"Fake Resource",
			},
		})
	require.Error(t, err, "GetRequestingPartyToken must fail with Fake resource")
	require.Nil(t, rpt)

	rpt, err = client.GetRequestingPartyToken(
		context.Background(),
		token.AccessToken,
		cfg.GoCloak.Realm,
		gocloak.RequestingPartyTokenOptions{
			Audience: gocloak.StringP(cfg.GoCloak.ClientID),
			Permissions: &[]string{
				"Default Resource",
			},
		})
	require.NoError(t, err, "GetRequestingPartyToken failed")
	require.NotNil(t, rpt)

	rptResult, err := client.RetrospectToken(
		context.Background(),
		rpt.AccessToken,
		cfg.GoCloak.ClientID,
		cfg.GoCloak.ClientSecret,
		cfg.GoCloak.Realm,
	)
	t.Log(rptResult)
	require.NoError(t, err, "inspection failed")
	require.True(t, gocloak.PBool(rptResult.Active), "Inactive Token oO")
	require.NotNil(t, *rptResult.Permissions)
	permissions := *rptResult.Permissions
	require.Len(t, permissions, 1, "GetRequestingPartyToken failed")
	require.Equal(t, "Default Resource", *permissions[0].RSName, "GetRequestingPartyToken failed")
}

func Test_GetRequestingPartyPermissions(t *testing.T) {
	t.Parallel()
	cfg := GetConfig(t)
	client := NewClientWithDebug(t)
	SetUpTestUser(t, client)
	token, err := client.Login(
		context.Background(),
		cfg.GoCloak.ClientID,
		cfg.GoCloak.ClientSecret,
		cfg.GoCloak.Realm,
		cfg.GoCloak.UserName,
		cfg.GoCloak.Password)
	require.NoError(t, err, "login failed")

	rpp, err := client.GetRequestingPartyPermissions(
		context.Background(),
		token.AccessToken,
		"",
		gocloak.RequestingPartyTokenOptions{
			Audience: gocloak.StringP(cfg.GoCloak.ClientID),
			Permissions: &[]string{
				"Default Resource",
			},
		})
	require.Error(t, err, "GetRequestingPartyPermissions failed")
	require.Nil(t, rpp)

	rpp, err = client.GetRequestingPartyPermissions(
		context.Background(),
		token.AccessToken,
		cfg.GoCloak.Realm,
		gocloak.RequestingPartyTokenOptions{
			Audience: gocloak.StringP(cfg.GoCloak.ClientID),
			Permissions: &[]string{
				"Default Resource",
			},
		})
	require.NoError(t, err, "GetRequestingPartyPermissions failed")
	require.NotNil(t, rpp)

	t.Log(rpp)
	permissions := *rpp
	require.Len(t, permissions, 1, "GetRequestingPartyPermissions failed")
	require.Equal(t, "Default Resource", *permissions[0].ResourceName, "GetRequestingPartyPermissions failed")
}

func Test_GetRequestingPartyPermissionDecision(t *testing.T) {
	t.Parallel()
	cfg := GetConfig(t)
	client := NewClientWithDebug(t)
	SetUpTestUser(t, client)
	token, err := client.Login(
		context.Background(),
		cfg.GoCloak.ClientID,
		cfg.GoCloak.ClientSecret,
		cfg.GoCloak.Realm,
		cfg.GoCloak.UserName,
		cfg.GoCloak.Password)
	require.NoError(t, err, "login failed")

	dec, err := client.GetRequestingPartyPermissionDecision(
		context.Background(),
		token.AccessToken,
		"",
		gocloak.RequestingPartyTokenOptions{
			Audience: gocloak.StringP(cfg.GoCloak.ClientID),
		})
	require.Error(t, err, "GetRequestingPartyPermissions failed")
	require.Nil(t, dec)

	dec, err = client.GetRequestingPartyPermissionDecision(
		context.Background(),
		token.AccessToken,
		cfg.GoCloak.Realm,
		gocloak.RequestingPartyTokenOptions{
			Audience: gocloak.StringP(cfg.GoCloak.ClientID),
		})
	require.NoError(t, err, "GetRequestingPartyPermissions failed")
	require.NotNil(t, dec)

	t.Log(dec)
	require.True(t, *dec.Result)
}

func Test_GetCerts(t *testing.T) {
	t.Parallel()
	cfg := GetConfig(t)
	client := NewClientWithDebug(t)
	certs, err := client.GetCerts(context.Background(), cfg.GoCloak.Realm)
	require.NoError(t, err, "get certs")
	t.Log(certs)
}

func Test_LoginClient_UnknownRealm(t *testing.T) {
	t.Parallel()
	cfg := GetConfig(t)
	client := NewClientWithDebug(t)
	_, err := client.LoginClient(
		context.Background(),
		cfg.GoCloak.ClientID,
		cfg.GoCloak.ClientSecret,
		"ThisRealmDoesNotExist")
	require.Error(t, err, "Login shouldn't be successful")
	require.EqualError(t, err, "404 Not Found: Realm does not exist")
}

func Test_GetIssuer(t *testing.T) {
	t.Parallel()
	cfg := GetConfig(t)
	client := NewClientWithDebug(t)
	issuer, err := client.GetIssuer(context.Background(), cfg.GoCloak.Realm)
	t.Log(issuer)
	require.NoError(t, err, "get issuer")
}

func Test_RetrospectToken_InactiveToken(t *testing.T) {
	t.Parallel()
	cfg := GetConfig(t)
	client := NewClientWithDebug(t)

	rptResult, err := client.RetrospectToken(
		context.Background(),
		"foobar",
		cfg.GoCloak.ClientID,
		cfg.GoCloak.ClientSecret,
		cfg.GoCloak.Realm)
	t.Log(rptResult)
	require.NoError(t, err, "inspection failed")
	require.False(t, gocloak.PBool(rptResult.Active), "That should never happen. Token is active")
}

func Test_RetrospectToken(t *testing.T) {
	t.Parallel()
	cfg := GetConfig(t)
	client := NewClientWithDebug(t)
	token := GetClientToken(t, client)

	rptResult, err := client.RetrospectToken(
		context.Background(),
		token.AccessToken,
		cfg.GoCloak.ClientID,
		cfg.GoCloak.ClientSecret,
		cfg.GoCloak.Realm)
	t.Log(rptResult)
	require.NoError(t, err, "Inspection failed")
	require.True(t, gocloak.PBool(rptResult.Active), "Inactive Token oO")
}

func Test_DecodeAccessToken(t *testing.T) {
	t.Parallel()
	cfg := GetConfig(t)
	client := NewClientWithDebug(t)
	token := GetClientToken(t, client)

	resultToken, claims, err := client.DecodeAccessToken(
		context.Background(),
		token.AccessToken,
		cfg.GoCloak.Realm,
	)
	require.NoError(t, err)
	t.Log(resultToken)
	t.Log(claims)
}

func Test_DecodeAccessTokenCustomClaims(t *testing.T) {
	cfg := GetConfig(t)
	client := NewClientWithDebug(t)
	token := GetClientToken(t, client)

	claims := jwt.MapClaims{}
	resultToken, err := client.DecodeAccessTokenCustomClaims(
		context.Background(),
		token.AccessToken,
		cfg.GoCloak.Realm,
		claims,
	)
	require.NoError(t, err)
	t.Log(resultToken)
	t.Log(claims)
}

func Test_RefreshToken(t *testing.T) {
	t.Parallel()
	cfg := GetConfig(t)
	client := NewClientWithDebug(t)
	SetUpTestUser(t, client)
	token := GetUserToken(t, client)

	token, err := client.RefreshToken(
		context.Background(),
		token.RefreshToken,
		cfg.GoCloak.ClientID,
		cfg.GoCloak.ClientSecret,
		cfg.GoCloak.Realm)
	t.Log(token)
	require.NoError(t, err, "RefreshToken failed")
}

func Test_UserAttributeContains(t *testing.T) {
	t.Parallel()

	attributes := map[string][]string{}
	attributes["foo"] = []string{"bar", "alice", "bob", "roflcopter"}
	attributes["bar"] = []string{"baz"}

	ok := gocloak.UserAttributeContains(attributes, "foo", "alice")
	require.False(t, !ok, "UserAttributeContains")
}

func Test_GetKeyStoreConfig(t *testing.T) {
	t.Parallel()
	cfg := GetConfig(t)
	client := NewClientWithDebug(t)
	token := GetAdminToken(t, client)

	config, err := client.GetKeyStoreConfig(
		context.Background(),
		token.AccessToken,
		cfg.GoCloak.Realm)
	t.Log(config)
	require.NoError(t, err, "GetKeyStoreConfig")
}

func Test_Login(t *testing.T) {
	t.Parallel()
	cfg := GetConfig(t)
	client := NewClientWithDebug(t)
	SetUpTestUser(t, client)
	_, err := client.Login(
		context.Background(),
		cfg.GoCloak.ClientID,
		cfg.GoCloak.ClientSecret,
		cfg.GoCloak.Realm,
		cfg.GoCloak.UserName,
		cfg.GoCloak.Password)
	require.NoError(t, err, "Login failed")
}

func Test_LoginSignedJWT(t *testing.T) {
	t.Parallel()
	cfg := GetConfig(t)
	keystore := filepath.Join("testdata", "keystore.p12")
	f, err := os.Open(keystore)
	require.NoError(t, err)
	defer func() {
		require.NoError(t, f.Close())
	}()
	pfxData, err := ioutil.ReadAll(f)
	require.NoError(t, err)
	pKey, cert, err := pkcs12.Decode(pfxData, "secret")
	require.NoError(t, err)
	rsaKey, ok := pKey.(*rsa.PrivateKey)
	require.True(t, ok)

	client := NewClientWithDebug(t)
	testClient := gocloak.Client{
		ID:                      GetRandomNameP("client-id-"),
		ClientID:                GetRandomNameP("client-signed-jwt-client-id-"),
		ClientAuthenticatorType: gocloak.StringP("client-jwt"),
		RedirectURIs:            &[]string{"localhost"},
		StandardFlowEnabled:     gocloak.BoolP(true),
		ServiceAccountsEnabled:  gocloak.BoolP(true),
		Enabled:                 gocloak.BoolP(true),
		FullScopeAllowed:        gocloak.BoolP(true),
		Protocol:                gocloak.StringP("openid-connect"),
		PublicClient:            gocloak.BoolP(false),
		Attributes: &map[string]string{
			"jwt.credential.certificate": base64.StdEncoding.EncodeToString(cert.Raw),
		},
	}
	tearDown, _ := CreateClient(t, client, &testClient)
	defer tearDown()
	_, err = client.LoginClientSignedJWT(
		context.Background(),
		*testClient.ClientID,
		cfg.GoCloak.Realm,
		rsaKey,
		jwt.SigningMethodRS256,
		&jwt.NumericDate{Time: time.Now().Add(2 * time.Hour)},
	)
	require.NoError(t, err, "Login failed")
}

func Test_LoginOtp(t *testing.T) {
	totp := "123456"

	t.Parallel()
	cfg := GetConfig(t)
	client := NewClientWithDebug(t)
	SetUpTestUser(t, client)
	_, err := client.LoginOtp(
		context.Background(),
		cfg.GoCloak.ClientID,
		cfg.GoCloak.ClientSecret,
		cfg.GoCloak.Realm,
		cfg.GoCloak.UserName,
		cfg.GoCloak.Password,
		totp,
	)
	require.NoError(t, err, "Login failed")
}

func Test_GetToken(t *testing.T) {
	t.Parallel()
	cfg := GetConfig(t)
	client := NewClientWithDebug(t)
	SetUpTestUser(t, client)
	newToken, err := client.GetToken(
		context.Background(),
		cfg.GoCloak.Realm,
		gocloak.TokenOptions{
			ClientID:      &cfg.GoCloak.ClientID,
			ClientSecret:  &cfg.GoCloak.ClientSecret,
			Username:      &cfg.GoCloak.UserName,
			Password:      &cfg.GoCloak.Password,
			GrantType:     gocloak.StringP("password"),
			ResponseTypes: &[]string{"token", "id_token"},
			Scopes:        &[]string{"openid", "offline_access"},
		},
	)
	require.NoError(t, err, "Login failed")
	t.Logf("New token: %+v", *newToken)
	require.Equal(t, newToken.RefreshExpiresIn, 0, "Got a refresh token instead of offline")
	require.NotEmpty(t, newToken.IDToken, "Got an empty if token")
}

func Test_GetRequestingPartyToken(t *testing.T) {
	cfg := GetConfig(t)
	client := NewClientWithDebug(t)
	SetUpTestUser(t, client)
	newToken, err := client.GetToken(
		context.Background(),
		cfg.GoCloak.Realm,
		gocloak.TokenOptions{
			ClientID:      &cfg.GoCloak.ClientID,
			ClientSecret:  &cfg.GoCloak.ClientSecret,
			Username:      &cfg.GoCloak.UserName,
			Password:      &cfg.GoCloak.Password,
			GrantType:     gocloak.StringP("password"),
			ResponseTypes: &[]string{"token", "id_token"},
			Scopes:        &[]string{"openid"},
		},
	)
	require.NoError(t, err, "Login failed")
	t.Logf("New token: %+v", *newToken)
	require.NotEmpty(t, newToken.IDToken, "Got an empty id token")

	rpt, err := client.GetRequestingPartyToken(
		context.Background(),
		newToken.AccessToken,
		cfg.GoCloak.Realm,
		gocloak.RequestingPartyTokenOptions{
			Audience: &cfg.GoCloak.ClientID,
		},
	)
	require.NoError(t, err, "Get requesting party token failed")
	t.Logf("New RPT: %+v", *rpt)

	_, err = client.RetrospectToken(
		context.Background(),
		rpt.AccessToken,
		cfg.GoCloak.ClientID,
		cfg.GoCloak.ClientSecret,
		cfg.GoCloak.Realm,
	)
	require.NoError(t, err, "RetrospectToken failed")
}

func Test_LoginClient(t *testing.T) {
	t.Parallel()
	cfg := GetConfig(t)
	client := NewClientWithDebug(t)
	_, err := client.LoginClient(
		context.Background(),
		cfg.GoCloak.ClientID,
		cfg.GoCloak.ClientSecret,
		cfg.GoCloak.Realm)
	require.NoError(t, err, "LoginClient failed")
}

func Test_LoginAdmin(t *testing.T) {
	t.Parallel()
	cfg := GetConfig(t)
	client := NewClientWithDebug(t)
	_, err := client.LoginAdmin(
		context.Background(),
		cfg.Admin.UserName,
		cfg.Admin.Password,
		cfg.Admin.Realm)
	require.NoError(t, err, "LoginAdmin failed")
}

func Test_SetPassword(t *testing.T) {
	t.Parallel()
	cfg := GetConfig(t)
	client := NewClientWithDebug(t)
	token := GetAdminToken(t, client)

	tearDown, userID := CreateUser(t, client)
	defer tearDown()

	err := client.SetPassword(
		context.Background(),
		token.AccessToken,
		userID,
		cfg.GoCloak.Realm,
		"passwort1234!",
		false)
	require.NoError(t, err, "Failed to set password")
}

func Test_CreateListGetUpdateDeleteGetChildGroup(t *testing.T) {
	t.Parallel()
	cfg := GetConfig(t)
	client := NewClientWithDebug(t)
	token := GetAdminToken(t, client)

	// Create
	tearDown, groupID := CreateGroup(t, client)
	// Delete
	defer tearDown()

	// List
	createdGroup, err := client.GetGroup(
		context.Background(),
		token.AccessToken,
		cfg.GoCloak.Realm,
		groupID,
	)
	require.NoError(t, err, "GetGroup failed")
	t.Logf("Created Group: %+v", createdGroup)
	require.Equal(t, groupID, *(createdGroup.ID))

	err = client.UpdateGroup(
		context.Background(),
		token.AccessToken,
		cfg.GoCloak.Realm,
		gocloak.Group{},
	)
	require.Error(t, err, "Should fail because of missing ID of the group")

	createdGroup.Name = GetRandomNameP("GroupName")
	err = client.UpdateGroup(
		context.Background(),
		token.AccessToken,
		cfg.GoCloak.Realm,
		*createdGroup,
	)
	require.NoError(t, err, "UpdateGroup failed")

	updatedGroup, err := client.GetGroup(
		context.Background(),
		token.AccessToken,
		cfg.GoCloak.Realm,
		groupID,
	)
	require.NoError(t, err, "GetGroup failed")
	require.Equal(t, *(createdGroup.Name), *(updatedGroup.Name))

	childGroupID, err := client.CreateChildGroup(
		context.Background(),
		token.AccessToken,
		cfg.GoCloak.Realm,
		groupID,
		gocloak.Group{
			Name: GetRandomNameP("GroupName"),
		},
	)
	require.NoError(t, err, "CreateChildGroup failed")

	_, err = client.GetGroup(
		context.Background(),
		token.AccessToken,
		cfg.GoCloak.Realm,
		childGroupID,
	)
	require.NoError(t, err, "GetGroup failed")
}

func CreateClientRole(t *testing.T, client *gocloak.GoCloak) (func(), string) {
	cfg := GetConfig(t)
	token := GetAdminToken(t, client)

	roleName := GetRandomName("Role")
	t.Logf("Creating Client Role: %s", roleName)
	clientRoleID, err := client.CreateClientRole(
		context.Background(),
		token.AccessToken,
		cfg.GoCloak.Realm,
		gocloakClientID,
		gocloak.Role{
			Name: &roleName,
		})
	t.Logf("Created Client Role ID: %s", clientRoleID)
	require.Equal(t, roleName, clientRoleID)

	require.NoError(t, err, "CreateClientRole failed")
	tearDown := func() {
		err := client.DeleteClientRole(
			context.Background(),
			token.AccessToken,
			cfg.GoCloak.Realm,
			gocloakClientID,
			roleName)
		require.NoError(t, err, "DeleteClientRole failed")
	}
	return tearDown, roleName
}

func Test_CreateClientRole(t *testing.T) {
	t.Parallel()
	client := NewClientWithDebug(t)
	tearDown, _ := CreateClientRole(t, client)
	tearDown()
}

func Test_GetClientRole(t *testing.T) {
	t.Parallel()
	client := NewClientWithDebug(t)
	tearDown, roleName := CreateClientRole(t, client)
	defer tearDown()
	cfg := GetConfig(t)
	token := GetAdminToken(t, client)
	role, err := client.GetClientRole(
		context.Background(),
		token.AccessToken,
		cfg.GoCloak.Realm,
		gocloakClientID,
		roleName,
	)
	require.NoError(t, err, "GetClientRoleI failed")
	require.NotNil(t, role)

	role, err = client.GetClientRoleByID(
		context.Background(),
		token.AccessToken,
		cfg.GoCloak.Realm,
		*role.ID,
	)
	require.NoError(t, err, "GetClientRoleI failed")
	require.NotNil(t, role)

	token = GetAdminToken(t, client)
	role, err = client.GetClientRole(
		context.Background(),
		token.AccessToken,
		cfg.GoCloak.Realm,
		gocloakClientID,
		"Fake-Role-Name",
	)
	require.Error(t, err)
	require.Nil(t, role)
}

func CreateClientScope(t *testing.T, client *gocloak.GoCloak, scope *gocloak.ClientScope) (func(), string) {
	cfg := GetConfig(t)
	token := GetAdminToken(t, client)

	if scope == nil {
		scope = &gocloak.ClientScope{
			ID:   GetRandomNameP("client-scope-id-"),
			Name: GetRandomNameP("client-scope-name-"),
		}
	}

	t.Logf("Creating Client Scope: %+v", scope)
	clientScopeID, err := client.CreateClientScope(
		context.Background(),
		token.AccessToken,
		cfg.GoCloak.Realm,
		*scope,
	)
	if !gocloak.NilOrEmpty(scope.ID) {
		require.Equal(t, clientScopeID, *scope.ID)
	}
	require.NoError(t, err, "CreateClientScope failed")
	tearDown := func() {
		err := client.DeleteClientScope(
			context.Background(),
			token.AccessToken,
			cfg.GoCloak.Realm,
			clientScopeID,
		)
		require.NoError(t, err, "DeleteClientScope failed")
	}
	return tearDown, clientScopeID
}

func Test_CreateClientScope_DeleteClientScope(t *testing.T) {
	t.Parallel()
	client := NewClientWithDebug(t)
	tearDown, _ := CreateClientScope(t, client, nil)
	tearDown()
}

func CreateUpdateClientScopeProtocolMapper(t *testing.T, client *gocloak.GoCloak, scopeID string, protocolMapper *gocloak.ProtocolMappers) (func(), string) {
	cfg := GetConfig(t)
	token := GetAdminToken(t, client)

	if protocolMapper == nil {
		protocolMapper = &gocloak.ProtocolMappers{
			ID:             GetRandomNameP("proto-map-"),
			Name:           GetRandomNameP("proto-map-"),
			Protocol:       GetRandomNameP("openid-connect"),
			ProtocolMapper: gocloak.StringP("oidc-usermodel-realm-role-mapper"),
			ProtocolMappersConfig: &gocloak.ProtocolMappersConfig{
				UserAttribute:      gocloak.StringP("foo"),
				IDTokenClaim:       gocloak.StringP("true"),
				UserinfoTokenClaim: gocloak.StringP("true"),
				AccessTokenClaim:   gocloak.StringP("true"),
				ClaimName:          gocloak.StringP("realm.roles"),
				JSONTypeLabel:      gocloak.StringP("String"),
				Multivalued:        gocloak.StringP("true"),
			},
		}
	}

	t.Logf("Creating Client Scope Protocol Mapper: %+v", protocolMapper)
	protocolMapperID, err := client.CreateClientScopeProtocolMapper(
		context.Background(),
		token.AccessToken,
		cfg.GoCloak.Realm,
		scopeID,
		*protocolMapper,
	)
	require.NoError(t, err, "CreateClientScopeProtocolMapper failed")
	if !gocloak.NilOrEmpty(protocolMapper.ID) {
		require.Equal(t, protocolMapperID, *protocolMapper.ID)
	}

	protocolMapper.Name = GetRandomNameP("proto-map2-")
	protocolMapper.ProtocolMappersConfig.AccessTokenClaim = gocloak.StringP("false")
	err = client.UpdateClientScopeProtocolMapper(
		context.Background(),
		token.AccessToken,
		cfg.GoCloak.Realm,
		scopeID,
		*protocolMapper,
	)
	require.NoError(t, err, "UpdateClientScopeProtocolMapper failed")

	tearDown := func() {
		err := client.DeleteClientScopeProtocolMapper(
			context.Background(),
			token.AccessToken,
			cfg.GoCloak.Realm,
			scopeID,
			protocolMapperID,
		)
		require.NoError(t, err, "DeleteClientScopeProtocolMapper failed")
	}
	return tearDown, protocolMapperID
}

func Test_CreateClientScopeProtocolMapper_DeleteClientScopeProtocolMapper(t *testing.T) {
	t.Parallel()
	cfg := GetConfig(t)
	client := NewClientWithDebug(t)
	token := GetAdminToken(t, client)

	tearDown1, scopeID := CreateClientScope(t, client, nil)
	tearDown2, protocolMapperID := CreateUpdateClientScopeProtocolMapper(t, client, scopeID, nil)
	protocolMapper, err := client.GetClientScopeProtocolMapper(
		context.Background(),
		token.AccessToken,
		cfg.GoCloak.Realm,
		scopeID,
		protocolMapperID,
	)
	require.NoError(t, err)
	require.NotEmpty(t, protocolMapper)
	require.Equal(t, protocolMapper.ProtocolMappersConfig.AccessTokenClaim, gocloak.StringP("false"))
	tearDown2()
	tearDown1()
}

func Test_ListAddRemoveDefaultClientScopes(t *testing.T) {
	t.Parallel()
	cfg := GetConfig(t)
	client := NewClientWithDebug(t)
	token := GetAdminToken(t, client)

	scope := gocloak.ClientScope{
		ID:       GetRandomNameP("client-scope-id-"),
		Name:     GetRandomNameP("client-scope-name-"),
		Protocol: gocloak.StringP("openid-connect"),
		ClientScopeAttributes: &gocloak.ClientScopeAttributes{
			IncludeInTokenScope: gocloak.StringP("true"),
		},
	}

	tearDown, scopeID := CreateClientScope(t, client, &scope)
	defer tearDown()

	scopesBeforeAdding, err := client.GetClientsDefaultScopes(
		context.Background(),
		token.AccessToken,
		cfg.GoCloak.Realm,
		gocloakClientID,
	)
	require.NoError(t, err, "GetClientsDefaultScopes failed")

	err = client.AddDefaultScopeToClient(
		context.Background(),
		token.AccessToken,
		cfg.GoCloak.Realm,
		gocloakClientID,
		scopeID,
	)
	require.NoError(t, err, "AddDefaultScopeToClient failed")

	scopesAfterAdding, err := client.GetClientsDefaultScopes(
		context.Background(),
		token.AccessToken,
		cfg.GoCloak.Realm,
		gocloakClientID,
	)
	require.NoError(t, err, "GetClientsDefaultScopes failed")

	require.NotEqual(t, len(scopesBeforeAdding), len(scopesAfterAdding), "scope should have been added")

	err = client.RemoveDefaultScopeFromClient(
		context.Background(),
		token.AccessToken,
		cfg.GoCloak.Realm,
		gocloakClientID,
		scopeID,
	)
	require.NoError(t, err, "RemoveDefaultScopeFromClient failed")

	scopesAfterRemoving, err := client.GetClientsDefaultScopes(
		context.Background(),
		token.AccessToken,
		cfg.GoCloak.Realm,
		gocloakClientID,
	)
	require.NoError(t, err, "GetClientsDefaultScopes failed")

	require.Equal(t, len(scopesAfterRemoving), len(scopesBeforeAdding), "scope should have been removed")
}

func Test_ListAddRemoveOptionalClientScopes(t *testing.T) {
	t.Parallel()
	cfg := GetConfig(t)
	client := NewClientWithDebug(t)
	token := GetAdminToken(t, client)

	scope := gocloak.ClientScope{
		ID:       GetRandomNameP("client-scope-id-"),
		Name:     GetRandomNameP("client-scope-name-"),
		Protocol: gocloak.StringP("openid-connect"),
		ClientScopeAttributes: &gocloak.ClientScopeAttributes{
			IncludeInTokenScope: gocloak.StringP("true"),
		},
	}
	tearDown, scopeID := CreateClientScope(t, client, &scope)
	defer tearDown()

	scopesBeforeAdding, err := client.GetClientsOptionalScopes(
		context.Background(),
		token.AccessToken,
		cfg.GoCloak.Realm,
		gocloakClientID)
	require.NoError(t, err, "GetClientsOptionalScopes failed")

	err = client.AddOptionalScopeToClient(
		context.Background(),
		token.AccessToken,
		cfg.GoCloak.Realm,
		gocloakClientID,
		scopeID)
	require.NoError(t, err, "AddOptionalScopeToClient failed")

	scopesAfterAdding, err := client.GetClientsOptionalScopes(
		context.Background(),
		token.AccessToken,
		cfg.GoCloak.Realm,
		gocloakClientID)
	require.NoError(t, err, "GetClientsOptionalScopes failed")

	require.NotEqual(t, len(scopesAfterAdding), len(scopesBeforeAdding), "scope should have been added")

	err = client.RemoveOptionalScopeFromClient(
		context.Background(),
		token.AccessToken,
		cfg.GoCloak.Realm,
		gocloakClientID,
		scopeID)
	require.NoError(t, err, "RemoveOptionalScopeFromClient failed")

	scopesAfterRemoving, err := client.GetClientsOptionalScopes(
		context.Background(),
		token.AccessToken,
		cfg.GoCloak.Realm,
		gocloakClientID)
	require.NoError(t, err, "GetClientsOptionalScopes failed")

	require.Equal(t, len(scopesBeforeAdding), len(scopesAfterRemoving), "scope should have been removed")
}

func Test_GetDefaultOptionalClientScopes(t *testing.T) {
	t.Parallel()
	cfg := GetConfig(t)
	client := NewClientWithDebug(t)
	token := GetAdminToken(t, client)

	scopes, err := client.GetDefaultOptionalClientScopes(
		context.Background(),
		token.AccessToken,
		cfg.GoCloak.Realm)

	require.NoError(t, err, "GetDefaultOptionalClientScopes failed")

	require.NotEqual(t, 0, len(scopes), "there should be default optional client scopes")
}

func Test_GetDefaultDefaultClientScopes(t *testing.T) {
	t.Parallel()
	cfg := GetConfig(t)
	client := NewClientWithDebug(t)
	token := GetAdminToken(t, client)

	scopes, err := client.GetDefaultDefaultClientScopes(
		context.Background(),
		token.AccessToken,
		cfg.GoCloak.Realm)

	require.NoError(t, err, "GetDefaultDefaultClientScopes failed")
	require.NotEmpty(t, scopes, "there should be default default client scopes")
}

func Test_GetClientScope(t *testing.T) {
	t.Parallel()
	cfg := GetConfig(t)
	client := NewClientWithDebug(t)
	token := GetAdminToken(t, client)
	tearDown, scopeID := CreateClientScope(t, client, nil)
	defer tearDown()

	// Getting exact client scope
	createdClientScope, err := client.GetClientScope(
		context.Background(),
		token.AccessToken,
		cfg.GoCloak.Realm,
		scopeID,
	)
	require.NoError(t, err, "GetClientScope failed")
	// Checking that GetClientScope returns same client scope
	require.NotNil(t, createdClientScope.ID)
	require.Equal(t, scopeID, *(createdClientScope.ID))
}

func Test_GetClientScopes(t *testing.T) {
	t.Parallel()
	cfg := GetConfig(t)
	client := NewClientWithDebug(t)
	token := GetAdminToken(t, client)

	// Getting client scopes
	scopes, err := client.GetClientScopes(
		context.Background(),
		token.AccessToken,
		cfg.GoCloak.Realm)
	require.NoError(t, err, "GetClientScopes failed")
	// Checking that GetClientScopes returns scopes
	require.NotZero(t, len(scopes), "there should be client scopes")
}

func Test_GetClientScopeProtocolMappers(t *testing.T) {
	t.Parallel()
	cfg := GetConfig(t)
	client := NewClientWithDebug(t)
	token := GetAdminToken(t, client)
	tearDown, scopeID := CreateClientScope(t, client, nil)
	defer tearDown()

	// Getting client scope protocol mappers
	protocolMappers, err := client.GetClientScopeProtocolMappers(
		context.Background(),
		token.AccessToken,
		cfg.GoCloak.Realm,
		scopeID,
	)
	require.NoError(t, err, "GetClientScopeProtocolMappers failed")
	// Checking that GetClientScopeProtocolMappers returns something
	require.NotNil(t, protocolMappers)
}

func CreateClientScopeMappingsRealmRoles(t *testing.T, client *gocloak.GoCloak, idOfClient string, roles []gocloak.Role) func() {
	token := GetAdminToken(t, client)
	cfg := GetConfig(t)

	// Creating client scope mappings
	err := client.CreateClientScopeMappingsRealmRoles(
		context.Background(),
		token.AccessToken,
		cfg.GoCloak.Realm,
		idOfClient,
		roles,
	)
	require.NoError(t, err, "CreateClientScopeMappingsRealmRoles failed")

	tearDown := func() {
		err = client.DeleteClientScopeMappingsRealmRoles(
			context.Background(),
			token.AccessToken,
			cfg.GoCloak.Realm,
			idOfClient,
			roles,
		)
		require.NoError(t, err, "DeleteClientScopeMappingsRealmRoles failed")
	}
	return tearDown
}

func CreateClientScopeMappingsClientRoles(t *testing.T, client *gocloak.GoCloak, idOfClient, clients string, roles []gocloak.Role) func() {
	token := GetAdminToken(t, client)
	cfg := GetConfig(t)

	// Creating client scope mappings
	err := client.CreateClientScopeMappingsClientRoles(
		context.Background(),
		token.AccessToken,
		cfg.GoCloak.Realm,
		idOfClient,
		clients,
		roles,
	)
	require.NoError(t, err, "CreateClientScopeMappingsClientRoles failed")

	tearDown := func() {
		err = client.DeleteClientScopeMappingsClientRoles(
			context.Background(),
			token.AccessToken,
			cfg.GoCloak.Realm,
			idOfClient,
			clients,
			roles,
		)
		require.NoError(t, err, "DeleteClientScopeMappingsClientRoles failed")
	}
	return tearDown
}

func Test_ClientScopeMappingsClientRoles(t *testing.T) {
	t.Parallel()
	cfg := GetConfig(t)
	client := NewClientWithDebug(t)
	token := GetAdminToken(t, client)
	testClient := gocloak.Client{
		ClientID:         GetRandomNameP("ClientID"),
		BaseURL:          gocloak.StringP("https://example.com"),
		FullScopeAllowed: gocloak.BoolP(false),
	}
	// Creating client
	tearDownClient, idOfClient := CreateClient(t, client, &testClient)
	defer tearDownClient()

	// Creating client roles
	var roles []gocloak.Role
	tearDownRole1, roleName := CreateClientRole(t, client)
	defer tearDownRole1()
	role, err := client.GetClientRole(
		context.Background(),
		token.AccessToken,
		cfg.GoCloak.Realm,
		gocloakClientID,
		roleName)
	require.NoError(t, err, "CreateClientRole failed")
	roles = append(roles, *role)
	tearDownRole2, roleName := CreateClientRole(t, client)
	defer tearDownRole2()
	role, err = client.GetClientRole(
		context.Background(),
		token.AccessToken,
		cfg.GoCloak.Realm,
		gocloakClientID,
		roleName)
	require.NoError(t, err, "CreateClientRole failed")
	roles = append(roles, *role)

	// Creating client client roles for client scope mappings
	tearDownScopeMappingsClientRoles := CreateClientScopeMappingsClientRoles(t, client, idOfClient, gocloakClientID, roles)
	defer tearDownScopeMappingsClientRoles()

	// Check client roles
	clientRoles, err := client.GetClientScopeMappingsClientRoles(
		context.Background(),
		token.AccessToken,
		cfg.GoCloak.Realm,
		idOfClient,
		gocloakClientID,
	)
	require.NoError(t, err, "GetClientScopeMappingsClientRoles failed")
	require.Len(
		t, clientRoles, len(roles),
		"GetClientScopeMappingsClientRoles should return exact %s roles", len(roles),
	)

	clientRoles, err = client.GetClientRoles(
		context.Background(),
		token.AccessToken,
		cfg.GoCloak.Realm,
		gocloakClientID,
		gocloak.GetRoleParams{},
	)
	require.NoError(t, err, "GetClientRoles failed")

	clientRolesAvailable, err := client.GetClientScopeMappingsClientRolesAvailable(
		context.Background(),
		token.AccessToken,
		cfg.GoCloak.Realm,
		idOfClient,
		gocloakClientID,
	)
	require.NoError(t, err, "GetClientScopeMappingsClientRolesAvailable failed")
	require.Len(
		t, clientRolesAvailable, len(clientRoles)-len(roles),
		"GetClientScopeMappingsClientRolesAvailable should return exact %s roles", len(clientRoles)-len(roles),
	)
}

func Test_ClientScopeMappingsRealmRoles(t *testing.T) {
	t.Parallel()
	cfg := GetConfig(t)
	client := NewClientWithDebug(t)
	token := GetAdminToken(t, client)
	testClient := gocloak.Client{
		ClientID:         GetRandomNameP("ClientID"),
		BaseURL:          gocloak.StringP("http://example.com"),
		FullScopeAllowed: gocloak.BoolP(false),
	}
	// Creating client
	tearDownClient, idOfClient := CreateClient(t, client, &testClient)
	defer tearDownClient()

	// Creating realm role
	var roles []gocloak.Role
	tearDownRealmRole1, roleName := CreateRealmRole(t, client)
	defer tearDownRealmRole1()
	role, err := client.GetRealmRole(
		context.Background(),
		token.AccessToken,
		cfg.GoCloak.Realm,
		roleName,
	)
	require.NoError(t, err, "CreateRealmRole failed")
	roles = append(roles, *role)
	tearDownRealmRole2, roleName := CreateRealmRole(t, client)
	defer tearDownRealmRole2()
	role, err = client.GetRealmRole(
		context.Background(),
		token.AccessToken,
		cfg.GoCloak.Realm,
		roleName,
	)
	require.NoError(t, err, "CreateRealmRole failed")
	roles = append(roles, *role)

	// Creating client realm roles for client scope mappings
	tearDownScopeMappingsRealmRoles := CreateClientScopeMappingsRealmRoles(t, client, idOfClient, roles)
	defer tearDownScopeMappingsRealmRoles()

	// Check realm roles
	realmRoles, err := client.GetClientScopeMappingsRealmRoles(
		context.Background(),
		token.AccessToken,
		cfg.GoCloak.Realm,
		idOfClient,
	)
	require.NoError(t, err, "GetClientScopeMappingsRealmRoles failed")
	require.Len(
		t, realmRoles, len(roles),
		"GetClientScopeMappingsRealmRoles should return exact %s realm", len(roles),
	)

	realmRoles, err = client.GetRealmRoles(
		context.Background(),
		token.AccessToken,
		cfg.GoCloak.Realm,
		gocloak.GetRoleParams{},
	)
	require.NoError(t, err, "GetRealmRoles failed")

	realmRolesAvailable, err := client.GetClientScopeMappingsRealmRolesAvailable(
		context.Background(),
		token.AccessToken,
		cfg.GoCloak.Realm,
		idOfClient,
	)
	require.NoError(t, err, "GetClientScopeMappingsRealmRolesAvailable failed")
	require.Len(
		t, realmRolesAvailable, len(realmRoles)-len(roles),
		"GetClientScopeMappingsRealmRolesAvailable should return exact %s realm", len(realmRoles)-len(roles),
	)
}

func CreateClientScopesMappingsClientRoles(
	t *testing.T, client *gocloak.GoCloak, scopeID, idOfClient string, roles []gocloak.Role,
) func() {
	token := GetAdminToken(t, client)
	cfg := GetConfig(t)

	// Creating client scope mappings
	err := client.CreateClientScopesScopeMappingsClientRoles(
		context.Background(),
		token.AccessToken,
		cfg.GoCloak.Realm,
		scopeID,
		idOfClient,
		roles,
	)
	require.NoError(t, err, "CreateClientScopesScopeMappingsClientRoles failed")

	tearDown := func() {
		err = client.DeleteClientScopesScopeMappingsClientRoles(
			context.Background(),
			token.AccessToken,
			cfg.GoCloak.Realm,
			scopeID,
			idOfClient,
			roles,
		)
		require.NoError(t, err, "DeleteClientScopesScopeMappingsClientRoles failed")
	}
	return tearDown
}

// Test_ClientScopesMappingsClientRoles tests API calls related to client role attachment for a client scope.
func Test_ClientScopesMappingsClientRoles(t *testing.T) {
	cfg := GetConfig(t)
	client := NewClientWithDebug(t)
	token := GetAdminToken(t, client)

	// Creating client roles (on shared client)
	var roles []gocloak.Role
	tearDownRole1, assignRoleName := CreateClientRole(t, client)
	defer tearDownRole1()
	role, err := client.GetClientRole(
		context.Background(),
		token.AccessToken,
		cfg.GoCloak.Realm,
		gocloakClientID,
		assignRoleName,
	)
	require.NoError(t, err, "CreateClientRole failed")
	roles = append(roles, *role)
	tearDownRole2, noAssignRoleName := CreateClientRole(t, client)
	defer tearDownRole2()
	role, err = client.GetClientRole(
		context.Background(),
		token.AccessToken,
		cfg.GoCloak.Realm,
		gocloakClientID,
		noAssignRoleName,
	)
	require.NoError(t, err, "GetClientRole after CreateClientRole failed")
	roles = append(roles, *role)

	// Creating scope
	tearDownScope, scopeID := CreateClientScope(t, client, nil)
	defer tearDownScope()

	// Creating client roles for client scope mappings
	onlyFirstRole := roles[:1]
	tearDownMappings := CreateClientScopesMappingsClientRoles(t, client, scopeID, gocloakClientID, onlyFirstRole)
	defer tearDownMappings()

	// Check client roles
	mappedRoles, err := client.GetClientScopesScopeMappingsClientRoles(
		context.Background(),
		token.AccessToken,
		cfg.GoCloak.Realm,
		scopeID,
		gocloakClientID,
	)
	require.NoError(t, err, "GetClientScopesScopeMappingsClientRoles failed")
	require.Len(
		t, mappedRoles, len(onlyFirstRole),
		"GetClientScopeMappingsClientRoles should return exact %s roles", len(onlyFirstRole),
	)

	clientRolesAvailable, err := client.GetClientScopesScopeMappingsClientRolesAvailable(
		context.Background(),
		token.AccessToken,
		cfg.GoCloak.Realm,
		scopeID,
		gocloakClientID,
	)
	require.NoError(t, err, "GetClientScopesScopeMappingsClientRolesAvailable failed")
	foundUnassignedRole := false
	for _, roleAvailable := range clientRolesAvailable {
		require.NotEqual(
			t, assignRoleName, roleAvailable.Name,
			"assigned role %v should not be available", assignRoleName,
		)
		if *roleAvailable.Name == noAssignRoleName {
			foundUnassignedRole = true
		}
	}
	require.True(t, foundUnassignedRole, "expected role %s to be available", noAssignRoleName)
}

func Test_CreateListGetUpdateDeleteClient(t *testing.T) {
	t.Parallel()
	cfg := GetConfig(t)
	client := NewClientWithDebug(t)
	token := GetAdminToken(t, client)
	clientID := GetRandomNameP("ClientID")
	testClient := gocloak.Client{
		ClientID: clientID,
		BaseURL:  gocloak.StringP("http://example.com"),
	}
	t.Logf("Client ID: %s", *clientID)

	// Creating a client
	tearDown, createdClientID := CreateClient(t, client, &testClient)
	defer tearDown()

	// Looking for a created client
	clients, err := client.GetClients(
		context.Background(),
		token.AccessToken,
		cfg.GoCloak.Realm,
		gocloak.GetClientsParams{
			ClientID: clientID,
		},
	)
	require.NoError(t, err, "CreateClients failed")
	require.Len(t, clients, 1, "GetClients should return exact 1 client")
	require.Equal(t, createdClientID, *(clients[0].ID))
	t.Logf("Clients: %+v", clients)

	// Getting exact client
	createdClient, err := client.GetClient(
		context.Background(),
		token.AccessToken,
		cfg.GoCloak.Realm,
		createdClientID,
	)
	require.NoError(t, err, "GetClient failed")
	t.Logf("Created client: %+v", createdClient)
	// Checking that GetClient returns same client
	require.Equal(t, clients[0], createdClient)

	// Updating the client

	// Should fail
	err = client.UpdateClient(
		context.Background(),
		token.AccessToken,
		cfg.GoCloak.Realm,
		gocloak.Client{},
	)
	require.Error(t, err, "Should fail because of missing ID of the client")

	// Update existing client
	createdClient.Name = GetRandomNameP("Name")
	err = client.UpdateClient(
		context.Background(),
		token.AccessToken,
		cfg.GoCloak.Realm,
		*createdClient,
	)
	require.NoError(t, err, "GetClient failed")

	// Getting updated client
	updatedClient, err := client.GetClient(
		context.Background(),
		token.AccessToken,
		cfg.GoCloak.Realm,
		createdClientID,
	)
	require.NoError(t, err, "GetClient failed")
	t.Logf("Update client: %+v", createdClient)
	require.Equal(t, *createdClient, *updatedClient)

	// Deleting the client
	err = client.DeleteClient(
		context.Background(),
		token.AccessToken,
		cfg.GoCloak.Realm,
		createdClientID,
	)
	require.NoError(t, err, "DeleteClient failed")

	// Verifying that the client was deleted
	clients, err = client.GetClients(
		context.Background(),
		token.AccessToken,
		cfg.GoCloak.Realm,
		gocloak.GetClientsParams{
			ClientID: clientID,
		},
	)
	require.NoError(t, err, "CreateClients failed")
	require.Len(t, clients, 0, "GetClients should not return any clients")
}

func Test_CreateListGetUpdateDeleteClientRepresentation(t *testing.T) {
	t.Parallel()
	cfg := GetConfig(t)
	client := NewClientWithDebug(t)
	token := GetClientToken(t, client)
	testClient := gocloak.Client{
		ClientID: GetRandomNameP("gocloak-client-secret-client-id-"),
	}

	ctx := context.Background()
	// Creating a client representation
	createdClient, err := client.CreateClientRepresentation(ctx, token.AccessToken, cfg.GoCloak.Realm, testClient)
	require.NoError(t, err, "CreateClientRepresentation failed")

	t.Logf(
		"Client ID: %s, ID: %s",
		gocloak.PString(createdClient.ClientID),
		gocloak.PString(createdClient.ID),
	)

	// Get the created client representation
	gotClient, err := client.GetClientRepresentation(
		context.Background(),
		gocloak.PString(createdClient.RegistrationAccessToken),
		cfg.GoCloak.Realm,
		gocloak.PString(createdClient.ClientID),
	)
	require.NoError(t, err, "GetClientRepresentation failed")
	require.Equal(t, gocloak.PString(createdClient.ClientID), gocloak.PString(gotClient.ClientID))

	// Updating the client representation

	// Should fail
	_, err = client.UpdateClientRepresentation(
		context.Background(),
		gocloak.PString(gotClient.RegistrationAccessToken),
		cfg.GoCloak.Realm,
		gocloak.Client{},
	)
	require.Error(t, err, "Should fail because of missing ID of the client")

	// Update existing client representation
	createdClient.Name = GetRandomNameP("Name")
	updatedClient, err := client.UpdateClientRepresentation(
		context.Background(),
		gocloak.PString(gotClient.RegistrationAccessToken),
		cfg.GoCloak.Realm,
		*createdClient,
	)
	require.NoError(t, err, "UpdateClientRepresentation failed")
	t.Log("Updated successfully")

	// Getting updated client representation
	gotClient, err = client.GetClientRepresentation(
		context.Background(),
		gocloak.PString(updatedClient.RegistrationAccessToken),
		cfg.GoCloak.Realm,
		gocloak.PString(createdClient.ClientID),
	)
	require.NoError(t, err, "GetClientRepresentation failed")
	require.Equal(t, gocloak.PString(createdClient.Name), gocloak.PString(gotClient.Name))

	// Deleting the client representation
	err = client.DeleteClientRepresentation(
		context.Background(),
		gocloak.PString(gotClient.RegistrationAccessToken),
		cfg.GoCloak.Realm,
		gocloak.PString(createdClient.ClientID),
	)
	require.NoError(t, err, "DeleteClientRepresentation failed")

	// Verifying that the client representation was deleted
	_, err = client.GetClientRepresentation(
		context.Background(),
		gocloak.PString(gotClient.RegistrationAccessToken),
		cfg.GoCloak.Realm,
		gocloak.PString(createdClient.ClientID),
	)
	require.Error(t, err, "Should fail because the deleted client doesn't exist anymore")
}

func Test_GetAdapterConfigurationForClientRepresentation(t *testing.T) {
	t.Parallel()
	cfg := GetConfig(t)
	client := NewClientWithDebug(t)
	token := GetClientToken(t, client)
	testClient := gocloak.Client{
		ClientID: GetRandomNameP("gocloak-client-secret-client-id-"),
	}

	// Creating a client representation
	createdClient, err := client.CreateClientRepresentation(context.Background(), token.AccessToken, cfg.GoCloak.Realm, testClient)
	require.NoError(t, err, "CreateClientRepresentation failed")

	t.Logf("Client ID: %s", gocloak.PString(createdClient.ClientID))

	// Get the created client representation
	gotClient, err := client.GetClientRepresentation(
		context.Background(),
		gocloak.PString(createdClient.RegistrationAccessToken),
		cfg.GoCloak.Realm,
		gocloak.PString(createdClient.ClientID),
	)
	require.NoError(t, err, "GetClientRepresentation failed")
	require.Equal(t, gocloak.PString(createdClient.ID), gocloak.PString(gotClient.ID))

	// Get adapter configuration for the client representation
	adapterConfig, err := client.GetAdapterConfiguration(
		context.Background(),
		gocloak.PString(gotClient.RegistrationAccessToken),
		cfg.GoCloak.Realm,
		gocloak.PString(createdClient.ClientID),
	)
	require.NoError(t, err, "GetAdapterConfiguration failed")
	require.Equal(t, gocloak.PString(gotClient.ClientID), gocloak.PString(adapterConfig.Resource))

	// Deleting the client representation
	err = client.DeleteClientRepresentation(
		context.Background(),
		gocloak.PString(gotClient.RegistrationAccessToken),
		cfg.GoCloak.Realm,
		gocloak.PString(createdClient.ClientID),
	)
	require.NoError(t, err, "DeleteClientRepresentation failed")

	// Verifying that the client representation was deleted
	_, err = client.GetClientRepresentation(
		context.Background(),
		gocloak.PString(gotClient.RegistrationAccessToken),
		cfg.GoCloak.Realm,
		gocloak.PString(createdClient.ClientID),
	)
	require.Error(t, err, "Should fail because the deleted client doesn't exist anymore")
}

func Test_GetGroups(t *testing.T) {
	t.Parallel()
	cfg := GetConfig(t)
	client := NewClientWithDebug(t)
	token := GetAdminToken(t, client)

	_, err := client.GetGroups(
		context.Background(),
		token.AccessToken,
		cfg.GoCloak.Realm,
		gocloak.GetGroupsParams{})
	require.NoError(t, err, "GetGroups failed")
}

func Test_GetGroupsFull(t *testing.T) {
	t.Parallel()
	cfg := GetConfig(t)
	client := NewClientWithDebug(t)
	token := GetAdminToken(t, client)

	tearDown, groupID := CreateGroup(t, client)
	defer tearDown()

	groups, err := client.GetGroups(
		context.Background(),
		token.AccessToken,
		cfg.GoCloak.Realm,
		gocloak.GetGroupsParams{
			Full: gocloak.BoolP(true),
		})
	require.NoError(t, err, "GetGroups failed")

	for _, group := range groups {
		if gocloak.NilOrEmpty(group.ID) {
			continue
		}
		require.NotNil(t, group.Attributes)
		if *group.ID == groupID {
			ok := gocloak.UserAttributeContains(*group.Attributes, "foo", "alice")
			require.True(t, ok, "UserAttributeContains")
			return
		}
	}

	require.Fail(t, "GetGroupsFull failed")
}

func Test_GetGroupsBriefRepresentation(t *testing.T) {
	t.Parallel()
	cfg := GetConfig(t)
	client := NewClientWithDebug(t)
	token := GetAdminToken(t, client)

	tearDown, groupID := CreateGroup(t, client)
	defer tearDown()

	groups, err := client.GetGroups(
		context.Background(),
		token.AccessToken,
		cfg.GoCloak.Realm,
		gocloak.GetGroupsParams{
			BriefRepresentation: gocloak.BoolP(false),
		})
	require.NoError(t, err, "GetGroups failed")

	for _, group := range groups {
		if gocloak.NilOrEmpty(group.ID) {
			continue
		}
		if *group.ID == groupID {
			require.NotNil(t, group.Attributes)
			ok := gocloak.UserAttributeContains(*group.Attributes, "foo", "alice")
			require.True(t, ok, "UserAttributeContains")
			return
		}
	}

	require.Fail(t, "GetGroupsBriefRepresentation failed")
}

func Test_GetGroupsByRole(t *testing.T) {
	cfg := GetConfig(t)
	client := NewClientWithDebug(t)
	token := GetAdminToken(t, client)
	ctx := context.Background()

	grpTearDown, groupID := CreateGroup(t, client)
	defer grpTearDown()

	roleTearDown, roleName := CreateRealmRole(t, client)
	defer roleTearDown()

	role, _ := client.GetRealmRole(ctx, token.AccessToken, cfg.GoCloak.Realm, roleName)
	_ = client.AddRealmRoleToGroup(ctx, token.AccessToken, cfg.GoCloak.Realm, groupID, []gocloak.Role{*role})

	groupsByRole, err := client.GetGroupsByRole(ctx, token.AccessToken, cfg.GoCloak.Realm, *role.Name)
	require.NoError(t, err, "GetGroupsByRole failed")
	require.Len(t, groupsByRole, 1)
}

func Test_GetGroupsByClientRole(t *testing.T) {
	cfg := GetConfig(t)
	client := NewClientWithDebug(t)
	token := GetAdminToken(t, client)
	ctx := context.Background()

	grpTearDown, groupID := CreateGroup(t, client)
	defer grpTearDown()

	clientRoleTeardown, roleName := CreateClientRole(t, client)
	defer clientRoleTeardown()

	role, _ := client.GetClientRole(ctx, token.AccessToken, cfg.GoCloak.Realm, gocloakClientID, roleName)

	_ = client.AddClientRoleToGroup(ctx, token.AccessToken, cfg.GoCloak.Realm, gocloakClientID, groupID, []gocloak.Role{*role})

	groupsByClientRole, err := client.GetGroupsByClientRole(ctx, token.AccessToken, cfg.GoCloak.Realm, roleName, gocloakClientID)
	require.NoError(t, err, "GetGroupsByClientRole failed")
	require.Len(t, groupsByClientRole, 1)
}

func Test_GetGroupFull(t *testing.T) {
	t.Parallel()
	cfg := GetConfig(t)
	client := NewClientWithDebug(t)
	token := GetAdminToken(t, client)

	tearDown, groupID := CreateGroup(t, client)
	defer tearDown()

	createdGroup, err := client.GetGroup(
		context.Background(),
		token.AccessToken,
		cfg.GoCloak.Realm,
		groupID,
	)
	require.NoError(t, err, "GetGroup failed")

	require.NotNil(t, createdGroup.Attributes)
	ok := gocloak.UserAttributeContains(*createdGroup.Attributes, "foo", "alice")
	require.True(t, ok, "UserAttributeContains")
}

func Test_GetGroupMembers(t *testing.T) {
	t.Parallel()
	cfg := GetConfig(t)
	client := NewClientWithDebug(t)
	token := GetAdminToken(t, client)
	tearDownUser, userID := CreateUser(t, client)
	defer tearDownUser()

	tearDownGroup, groupID := CreateGroup(t, client)
	defer tearDownGroup()

	err := client.AddUserToGroup(
		context.Background(),
		token.AccessToken,
		cfg.GoCloak.Realm,
		userID,
		groupID,
	)
	require.NoError(t, err, "AddUserToGroup failed")

	users, err := client.GetGroupMembers(
		context.Background(),
		token.AccessToken,
		cfg.GoCloak.Realm,
		groupID,
		gocloak.GetGroupsParams{},
	)
	require.NoError(t, err, "AddUserToGroup failed")
	require.Len(t, users, 1)
}

func Test_ListAddRemoveDefaultGroups(t *testing.T) {
	t.Parallel()
	cfg := GetConfig(t)
	client := NewClientWithDebug(t)
	token := GetAdminToken(t, client)

	tearDown, groupID := CreateGroup(t, client)
	defer tearDown()

	groupsBeforeAdding, err := client.GetDefaultGroups(
		context.Background(),
		token.AccessToken,
		cfg.GoCloak.Realm,
	)
	require.NoError(t, err, "GetDefaultGroups failed")

	err = client.AddDefaultGroup(
		context.Background(),
		token.AccessToken,
		cfg.GoCloak.Realm,
		groupID,
	)
	require.NoError(t, err, "AddDefaultGroup failed")

	groupsAfterAdding, err := client.GetDefaultGroups(
		context.Background(),
		token.AccessToken,
		cfg.GoCloak.Realm,
	)
	require.NoError(t, err, "GetDefaultGroups failed")
	require.NotEqual(t, len(groupsBeforeAdding), len(groupsAfterAdding), "group should have been added")

	err = client.RemoveDefaultGroup(
		context.Background(),
		token.AccessToken,
		cfg.GoCloak.Realm,
		groupID,
	)
	require.NoError(t, err, "RemoveDefaultGroup failed")

	groupsAfterRemoving, err := client.GetDefaultGroups(
		context.Background(),
		token.AccessToken,
		cfg.GoCloak.Realm,
	)
	require.NoError(t, err, "GetDefaultGroups failed")
	require.Equal(t, len(groupsAfterRemoving), len(groupsBeforeAdding), "group should have been removed")
}

func Test_GetClientRoles(t *testing.T) {
	t.Parallel()
	cfg := GetConfig(t)
	client := NewClientWithDebug(t)
	token := GetAdminToken(t, client)

	testClient := GetClientByClientID(t, client, cfg.GoCloak.ClientID)

	_, err := client.GetClientRoles(
		context.Background(),
		token.AccessToken,
		cfg.GoCloak.Realm,
		*testClient.ID,
		gocloak.GetRoleParams{})
	require.NoError(t, err, "GetClientRoles failed")
}

func Test_GetRoleMappingByGroupID(t *testing.T) {
	t.Parallel()
	cfg := GetConfig(t)
	client := NewClientWithDebug(t)
	token := GetAdminToken(t, client)

	tearDown, groupID := CreateGroup(t, client)
	defer tearDown()

	_, err := client.GetRoleMappingByGroupID(
		context.Background(),
		token.AccessToken,
		cfg.GoCloak.Realm,
		groupID)
	require.NoError(t, err, "GetRoleMappingByGroupID failed")
}

func Test_GetRoleMappingByUserID(t *testing.T) {
	t.Parallel()
	cfg := GetConfig(t)
	client := NewClientWithDebug(t)
	token := GetAdminToken(t, client)

	tearDown, userID := CreateUser(t, client)
	defer tearDown()

	_, err := client.GetRoleMappingByUserID(
		context.Background(),
		token.AccessToken,
		cfg.GoCloak.Realm,
		userID)
	require.NoError(t, err, "GetRoleMappingByUserID failed")
}

func Test_ExecuteActionsEmail_UpdatePassword(t *testing.T) {
	cfg := GetConfig(t)
	client := NewClientWithDebug(t)
	token := GetAdminToken(t, client)

	tearDown, userID := CreateUser(t, client)
	defer tearDown()

	params := gocloak.ExecuteActionsEmail{
		ClientID: &(cfg.GoCloak.ClientID),
		UserID:   &userID,
		Actions:  &[]string{"UPDATE_PASSWORD"},
	}

	err := client.ExecuteActionsEmail(
		context.Background(),
		token.AccessToken,
		cfg.GoCloak.Realm,
		params)
	if err != nil {
		if err.Error() == "500 Internal Server Error: Failed to send execute actions email" {
			return
		}
		require.NoError(t, err, "ExecuteActionsEmail failed")
	}
}

func Test_SendVerifyEmail(t *testing.T) {
	cfg := GetConfig(t)
	client := NewClientWithDebug(t)
	token := GetAdminToken(t, client)

	tearDown, userID := CreateUser(t, client)
	defer tearDown()

	params := gocloak.SendVerificationMailParams{
		ClientID: &(cfg.GoCloak.ClientID),
	}

	err := client.SendVerifyEmail(
		context.Background(),
		token.AccessToken,
		userID,
		cfg.GoCloak.Realm,
		params)
	if err != nil {
		if err.Error() == "500 Internal Server Error: Failed to send execute actions email" {
			return
		}
		require.NoError(t, err, "ExecuteActionsEmail failed")
	}
}

func Test_Logout(t *testing.T) {
	t.Parallel()
	cfg := GetConfig(t)
	client := NewClientWithDebug(t)
	token := GetUserToken(t, client)

	err := client.Logout(
		context.Background(),
		cfg.GoCloak.ClientID,
		cfg.GoCloak.ClientSecret,
		cfg.GoCloak.Realm,
		token.RefreshToken)
	require.NoError(t, err, "Logout failed")
}

func Test_LogoutAllSessions(t *testing.T) {
	t.Parallel()
	cfg := GetConfig(t)
	client := NewClientWithDebug(t)
	token := GetAdminToken(t, client)

	tearDown, userID := CreateUser(t, client)
	defer tearDown()

	err := client.LogoutAllSessions(
		context.Background(),
		token.AccessToken,
		cfg.GoCloak.Realm,
		userID,
	)
	require.NoError(t, err, "Logout failed")
}

func Test_RevokeUserConsents(t *testing.T) {
	t.Parallel()
	cfg := GetConfig(t)
	client := NewClientWithDebug(t)
	SetUpTestUser(t, client)
	_, err := client.GetToken(
		context.Background(),
		cfg.GoCloak.Realm,
		gocloak.TokenOptions{
			ClientID:      &cfg.GoCloak.ClientID,
			ClientSecret:  &cfg.GoCloak.ClientSecret,
			Username:      &cfg.GoCloak.UserName,
			Password:      &cfg.GoCloak.Password,
			GrantType:     gocloak.StringP("password"),
			ResponseTypes: &[]string{"token", "id_token"},
			Scopes:        &[]string{"openid", "offline_access"},
		},
	)
	require.NoError(t, err, "Login failed")
	token := GetAdminToken(t, client)

	err = client.RevokeUserConsents(
		context.Background(),
		token.AccessToken,
		cfg.GoCloak.Realm,
		testUserID,
		cfg.GoCloak.ClientID,
	)

	require.NoError(t, err, "Consent revocation failed")
}

func Test_LogoutUserSession(t *testing.T) {
	t.Parallel()
	cfg := GetConfig(t)
	client := NewClientWithDebug(t)
	uToken := GetUserToken(t, client)
	aToken := GetAdminToken(t, client)

	err := client.LogoutUserSession(
		context.Background(),
		aToken.AccessToken,
		cfg.GoCloak.Realm,
		uToken.SessionState,
	)
	require.NoError(t, err, "Logout failed")
}

func Test_GetRealm(t *testing.T) {
	t.Parallel()
	cfg := GetConfig(t)
	client := NewClientWithDebug(t)
	token := GetAdminToken(t, client)

	r, err := client.GetRealm(
		context.Background(),
		token.AccessToken,
		cfg.GoCloak.Realm)
	t.Logf("%+v", r)
	require.NoError(t, err, "GetRealm failed")
}

func Test_GetRealms(t *testing.T) {
	t.Parallel()
	client := NewClientWithDebug(t)
	token := GetAdminToken(t, client)

	r, err := client.GetRealms(
		context.Background(),
		token.AccessToken,
	)
	t.Logf("%+v", r)
	require.NoError(t, err, "GetRealms failed")
}

// -----------
// Realm
// -----------

func CreateRealm(t *testing.T, client *gocloak.GoCloak) (func(), string) {
	token := GetAdminToken(t, client)

	realmName := GetRandomName("Realm")
	t.Logf("Creating Realm: %s", realmName)
	realmID, err := client.CreateRealm(
		context.Background(),
		token.AccessToken,
		gocloak.RealmRepresentation{
			Realm: &realmName,
			Roles: &gocloak.RolesRepresentation{
				Realm: &[]gocloak.Role{
					{
						Name: GetRandomNameP("Role"),
					},
				},
				Client: &map[string][]gocloak.Role{
					"account": {
						{
							Name: GetRandomNameP("Role"),
						},
					},
				},
			},
		})
	require.NoError(t, err, "CreateRealm failed")
	require.Equal(t, realmID, realmName)
	tearDown := func() {
		token := GetAdminToken(t, client)
		err := client.DeleteRealm(
			context.Background(),
			token.AccessToken,
			realmName)
		require.NoError(t, err, "DeleteRealm failed")
	}
	return tearDown, realmName
}

func Test_CreateRealm(t *testing.T) {
	t.Parallel()
	client := NewClientWithDebug(t)
	tearDown, _ := CreateRealm(t, client)
	defer tearDown()
}

func Test_UpdateRealm(t *testing.T) {
	t.Parallel()
	client := NewClientWithDebug(t)
	token := GetAdminToken(t, client)

	tearDown, realmID := CreateRealm(t, client)
	defer tearDown()

	realm, err := client.GetRealm(
		context.Background(),
		token.AccessToken,
		realmID)
	require.NoError(t, err, "GetRealm failed")

	realm.Enabled = gocloak.BoolP(false)
	err = client.UpdateRealm(
		context.Background(),
		token.AccessToken,
		*realm)
	require.NoError(t, err, "UpdateRealm failed")
}

func Test_ClearRealmCache(t *testing.T) {
	t.Parallel()
	client := NewClientWithDebug(t)
	ClearRealmCache(t, client)
}

// -----------
// Realm Roles
// -----------

func CreateRealmRole(t *testing.T, client *gocloak.GoCloak) (func(), string) {
	cfg := GetConfig(t)
	token := GetAdminToken(t, client)

	roleName := GetRandomName("Role")
	t.Logf("Creating RoleName: %s", roleName)
	realmRoleID, err := client.CreateRealmRole(
		context.Background(),
		token.AccessToken,
		cfg.GoCloak.Realm,
		gocloak.Role{
			Name:        &roleName,
			ContainerID: gocloak.StringP("asd"),
		})
	require.NoError(t, err, "CreateRealmRole failed")
	require.Equal(t, roleName, realmRoleID)
	tearDown := func() {
		err := client.DeleteRealmRole(
			context.Background(),
			token.AccessToken,
			cfg.GoCloak.Realm,
			roleName)
		require.NoError(t, err, "DeleteRealmRole failed")
	}
	return tearDown, roleName
}

func Test_CreateRealmRole(t *testing.T) {
	t.Parallel()
	client := NewClientWithDebug(t)
	tearDown, _ := CreateRealmRole(t, client)
	defer tearDown()
}

func Test_GetRealmRole(t *testing.T) {
	t.Parallel()
	cfg := GetConfig(t)
	client := NewClientWithDebug(t)
	token := GetAdminToken(t, client)

	tearDown, roleName := CreateRealmRole(t, client)
	defer tearDown()

	role, err := client.GetRealmRole(
		context.Background(),
		token.AccessToken,
		cfg.GoCloak.Realm,
		roleName)
	require.NoError(t, err, "GetRealmRole failed")
	t.Logf("Role: %+v", *role)
	require.False(
		t,
		*role.Name != roleName,
		"GetRealmRole returns unexpected result. Expected: %s; Actual: %+v",
		roleName, role)
}

func Test_GetRealmRoles(t *testing.T) {
	t.Parallel()
	cfg := GetConfig(t)
	client := NewClientWithDebug(t)
	token := GetAdminToken(t, client)

	tearDown, _ := CreateRealmRole(t, client)
	defer tearDown()

	roles, err := client.GetRealmRoles(
		context.Background(),
		token.AccessToken,
		cfg.GoCloak.Realm,
		gocloak.GetRoleParams{})
	require.NoError(t, err, "GetRealmRoles failed")
	t.Logf("Roles: %+v", roles)
}

func Test_UpdateRealmRole(t *testing.T) {
	t.Parallel()
	cfg := GetConfig(t)
	client := NewClientWithDebug(t)
	token := GetAdminToken(t, client)

	newRoleName := GetRandomName("Role")
	_, oldRoleName := CreateRealmRole(t, client)

	err := client.UpdateRealmRole(
		context.Background(),
		token.AccessToken,
		cfg.GoCloak.Realm,
		oldRoleName,
		gocloak.Role{
			Name: &newRoleName,
		})
	require.NoError(t, err, "UpdateRealmRole failed")
	err = client.DeleteRealmRole(
		context.Background(),
		token.AccessToken,
		cfg.GoCloak.Realm,
		oldRoleName)
	require.Error(
		t,
		err,
		"Role with old name was deleted successfully, but it shouldn't. Old role: %s; Updated role: %s",
		oldRoleName, newRoleName)
	err = client.DeleteRealmRole(
		context.Background(),
		token.AccessToken,
		cfg.GoCloak.Realm,
		newRoleName)
	require.NoError(t, err, "DeleteRealmRole failed")
}

func Test_DeleteRealmRole(t *testing.T) {
	t.Parallel()
	cfg := GetConfig(t)
	client := NewClientWithDebug(t)
	token := GetAdminToken(t, client)

	_, roleName := CreateRealmRole(t, client)

	err := client.DeleteRealmRole(
		context.Background(),
		token.AccessToken,
		cfg.GoCloak.Realm,
		roleName)
	require.NoError(t, err, "DeleteRealmRole failed")
}

func Test_AddRealmRoleToUser_DeleteRealmRoleFromUser(t *testing.T) {
	t.Parallel()
	cfg := GetConfig(t)
	client := NewClientWithDebug(t)
	token := GetAdminToken(t, client)

	tearDownUser, userID := CreateUser(t, client)
	defer tearDownUser()
	tearDownRole, roleName := CreateRealmRole(t, client)
	defer tearDownRole()
	role, err := client.GetRealmRole(
		context.Background(),
		token.AccessToken,
		cfg.GoCloak.Realm,
		roleName)
	require.NoError(t, err, "GetRealmRole failed")

	roles := []gocloak.Role{*role}
	err = client.AddRealmRoleToUser(
		context.Background(),
		token.AccessToken,
		cfg.GoCloak.Realm,
		userID,
		roles,
	)
	require.NoError(t, err, "AddRealmRoleToUser failed")
	err = client.DeleteRealmRoleFromUser(
		context.Background(),
		token.AccessToken,
		cfg.GoCloak.Realm,
		userID,
		roles,
	)
	require.NoError(t, err, "DeleteRealmRoleFromUser failed")
}

func Test_AddRealmRoleToGroup_DeleteRealmRoleFromGroup(t *testing.T) {
	t.Parallel()
	cfg := GetConfig(t)
	client := NewClientWithDebug(t)
	token := GetAdminToken(t, client)

	tearDownGroup, groupID := CreateGroup(t, client)
	defer tearDownGroup()
	tearDownRole, roleName := CreateRealmRole(t, client)
	defer tearDownRole()
	role, err := client.GetRealmRole(
		context.Background(),
		token.AccessToken,
		cfg.GoCloak.Realm,
		roleName)
	require.NoError(t, err, "GetRealmRole failed")

	roles := []gocloak.Role{*role}
	err = client.AddRealmRoleToGroup(
		context.Background(),
		token.AccessToken,
		cfg.GoCloak.Realm,
		groupID,
		roles,
	)
	require.NoError(t, err, "AddRealmRoleToGroup failed")
	err = client.DeleteRealmRoleFromGroup(
		context.Background(),
		token.AccessToken,
		cfg.GoCloak.Realm,
		groupID,
		roles,
	)
	require.NoError(t, err, "DeleteRealmRoleFromGroup failed")
}

func Test_GetRealmRolesByUserID(t *testing.T) {
	t.Parallel()
	cfg := GetConfig(t)
	client := NewClientWithDebug(t)
	token := GetAdminToken(t, client)

	tearDownUser, userID := CreateUser(t, client)
	defer tearDownUser()
	tearDownRole, roleName := CreateRealmRole(t, client)
	defer tearDownRole()
	role, err := client.GetRealmRole(
		context.Background(),
		token.AccessToken,
		cfg.GoCloak.Realm,
		roleName)
	require.NoError(t, err)

	err = client.AddRealmRoleToUser(
		context.Background(),
		token.AccessToken,
		cfg.GoCloak.Realm,
		userID,
		[]gocloak.Role{
			*role,
		})
	require.NoError(t, err)

	roles, err := client.GetRealmRolesByUserID(
		context.Background(),
		token.AccessToken,
		cfg.GoCloak.Realm,
		userID)
	require.NoError(t, err)
	t.Logf("User roles: %+v", roles)
	var found bool
	for _, r := range roles {
		if r.Name == nil {
			continue
		}
		if *r.Name == *role.Name {
			found = true
			break
		}
	}
	require.True(t, found, "The role has not been found in the assigned roles. Role: %+v", *role)

	roles, err = client.GetCompositeRealmRolesByUserID(
		context.Background(),
		token.AccessToken,
		cfg.GoCloak.Realm,
		userID)
	require.NoError(t, err)
	t.Logf("User roles: %+v", roles)
	for _, r := range roles {
		if r.Name == nil {
			continue
		}
		if *r.Name == *role.Name {
			return
		}
	}
	require.Fail(t, "The role has not been found in the assigned composite roles. Role: %+v", *role)
}

func Test_GetRealmRolesByGroupID(t *testing.T) {
	t.Parallel()
	cfg := GetConfig(t)
	client := NewClientWithDebug(t)
	token := GetAdminToken(t, client)

	tearDown, groupID := CreateGroup(t, client)
	defer tearDown()

	tearDown, roleName := CreateRealmRole(t, client)
	defer tearDown()

	role, err := client.GetRealmRole(
		context.Background(),
		token.AccessToken,
		cfg.GoCloak.Realm,
		roleName,
	)
	require.NoError(t, err, "Can't get just created role with GetRealmRole")

	err = client.AddRealmRoleToGroup(
		context.Background(),
		token.AccessToken,
		cfg.GoCloak.Realm,
		groupID,
		[]gocloak.Role{
			*role,
		})
	require.NoError(t, err)

	roles, err := client.GetRealmRolesByGroupID(
		context.Background(),
		token.AccessToken,
		cfg.GoCloak.Realm,
		groupID)
	require.NoError(t, err, "GetRealmRolesByGroupID failed")

	require.Len(t, roles, 1, "GetRealmRolesByGroupID failed")
}

func Test_AddRealmRoleComposite_DeleteRealmRoleComposite(t *testing.T) {
	t.Parallel()
	cfg := GetConfig(t)
	client := NewClientWithDebug(t)
	token := GetAdminToken(t, client)

	tearDown, compositeRoleName := CreateRealmRole(t, client)
	defer tearDown()

	tearDown, roleName := CreateRealmRole(t, client)
	defer tearDown()

	role, err := client.GetRealmRole(
		context.Background(),
		token.AccessToken,
		cfg.GoCloak.Realm,
		roleName,
	)
	require.NoError(t, err, "Can't get just created role with GetRealmRole")

	err = client.AddRealmRoleComposite(
		context.Background(),
		token.AccessToken,
		cfg.GoCloak.Realm,
		compositeRoleName,
		[]gocloak.Role{*role},
	)
	require.NoError(t, err)

	err = client.DeleteRealmRoleComposite(
		context.Background(),
		token.AccessToken,
		cfg.GoCloak.Realm,
		compositeRoleName,
		[]gocloak.Role{*role},
	)
	require.NoError(t, err)
}

// -----
// Users
// -----

func CreateUser(t *testing.T, client *gocloak.GoCloak) (func(), string) {
	cfg := GetConfig(t)
	token := GetAdminToken(t, client)

	user := gocloak.User{
		FirstName: GetRandomNameP("FirstName"),
		LastName:  GetRandomNameP("LastName"),
		Email:     gocloak.StringP(GetRandomName("email") + "@localhost.com"),
		Enabled:   gocloak.BoolP(true),
		Attributes: &map[string][]string{
			"foo": {"bar", "alice", "bob", "roflcopter"},
			"bar": {"baz"},
		},
	}
	user.Username = user.Email

	userID, err := client.CreateUser(
		context.Background(),
		token.AccessToken,
		cfg.GoCloak.Realm,
		user)
	require.NoError(t, err, "CreateUser failed")
	user.ID = &userID
	t.Logf("Created User: %+v", user)
	tearDown := func() {
		err := client.DeleteUser(
			context.Background(),
			token.AccessToken,
			cfg.GoCloak.Realm,
			userID)
		require.NoError(t, err, "DeleteUser")
	}

	return tearDown, userID
}

func Test_CreateUser(t *testing.T) {
	t.Parallel()
	client := NewClientWithDebug(t)

	tearDown, _ := CreateUser(t, client)
	defer tearDown()
}

func Test_CreateUserCustomAttributes(t *testing.T) {
	t.Parallel()
	cfg := GetConfig(t)
	client := NewClientWithDebug(t)
	token := GetAdminToken(t, client)

	tearDown, userID := CreateUser(t, client)
	defer tearDown()

	fetchedUser, err := client.GetUserByID(
		context.Background(),
		token.AccessToken,
		cfg.GoCloak.Realm,
		userID)
	require.NoError(t, err, "GetUserByID failed")
	require.NotNil(t, fetchedUser.Attributes)
	ok := gocloak.UserAttributeContains(*fetchedUser.Attributes, "foo", "alice")
	require.False(t, !ok, "User doesn't have custom attributes")
	ok = gocloak.UserAttributeContains(*fetchedUser.Attributes, "foo2", "alice")
	require.False(t, ok, "User's custom attributes contains unexpected attribute")
	t.Log(fetchedUser)
}

func Test_GetUserByID(t *testing.T) {
	t.Parallel()
	cfg := GetConfig(t)
	client := NewClientWithDebug(t)
	token := GetAdminToken(t, client)

	tearDown, userID := CreateUser(t, client)
	defer tearDown()

	fetchedUser, err := client.GetUserByID(
		context.Background(),
		token.AccessToken,
		cfg.GoCloak.Realm,
		userID)
	require.NoError(t, err, "GetUserById failed")
	t.Log(fetchedUser)
}

func Test_GetUsers(t *testing.T) {
	t.Parallel()
	cfg := GetConfig(t)
	client := NewClientWithDebug(t)
	token := GetAdminToken(t, client)

	users, err := client.GetUsers(
		context.Background(),
		token.AccessToken,
		cfg.GoCloak.Realm,
		gocloak.GetUsersParams{
			Username: &cfg.GoCloak.UserName,
		})
	require.NoError(t, err, "GetUsers failed")
	t.Log(users)
}

func Test_GetUserCount(t *testing.T) {
	t.Parallel()
	cfg := GetConfig(t)
	client := NewClientWithDebug(t)
	token := GetAdminToken(t, client)

	count, err := client.GetUserCount(
		context.Background(),
		token.AccessToken,
		cfg.GoCloak.Realm,
		gocloak.GetUsersParams{})

	t.Logf("Users in Realm: %d", count)
	require.NoError(t, err, "GetUserCount failed")
}

func Test_GetGroupsCount(t *testing.T) {
	t.Parallel()
	cfg := GetConfig(t)
	client := NewClientWithDebug(t)
	token := GetAdminToken(t, client)

	count, err := client.GetGroupsCount(
		context.Background(),
		token.AccessToken,
		cfg.GoCloak.Realm,
		gocloak.GetGroupsParams{})
	t.Logf("Groups in Realm: %d", count)
	require.NoError(t, err, "GetGroupsCount failed")
}

func Test_AddUserToGroup(t *testing.T) {
	t.Parallel()
	cfg := GetConfig(t)
	client := NewClientWithDebug(t)
	token := GetAdminToken(t, client)
	tearDownUser, userID := CreateUser(t, client)
	defer tearDownUser()

	tearDownGroup, groupID := CreateGroup(t, client)
	defer tearDownGroup()

	err := client.AddUserToGroup(
		context.Background(),
		token.AccessToken,
		cfg.GoCloak.Realm,
		userID,
		groupID,
	)
	require.NoError(t, err, "AddUserToGroup failed")
}

func Test_DeleteUserFromGroup(t *testing.T) {
	t.Parallel()
	cfg := GetConfig(t)
	client := NewClientWithDebug(t)
	token := GetAdminToken(t, client)
	tearDownUser, userID := CreateUser(t, client)
	defer tearDownUser()

	tearDownGroup, groupID := CreateGroup(t, client)
	defer tearDownGroup()
	err := client.AddUserToGroup(
		context.Background(),
		token.AccessToken,
		cfg.GoCloak.Realm,
		userID,
		groupID,
	)
	require.NoError(t, err, "AddUserToGroup failed")
	err = client.DeleteUserFromGroup(
		context.Background(),
		token.AccessToken,
		cfg.GoCloak.Realm,
		userID,
		groupID,
	)
	require.NoError(t, err, "DeleteUserFromGroup failed")
}

func Test_GetUserGroups(t *testing.T) {
	t.Parallel()
	cfg := GetConfig(t)
	client := NewClientWithDebug(t)
	token := GetAdminToken(t, client)

	tearDownUser, userID := CreateUser(t, client)
	defer tearDownUser()

	tearDownGroup, groupID := CreateGroup(t, client)
	defer tearDownGroup()

	err := client.AddUserToGroup(
		context.Background(),
		token.AccessToken,
		cfg.GoCloak.Realm,
		userID,
		groupID,
	)
	require.NoError(t, err)
	groups, err := client.GetUserGroups(
		context.Background(),
		token.AccessToken,
		cfg.GoCloak.Realm,
		userID,
		gocloak.GetGroupsParams{})
	require.NoError(t, err)
	require.NotEmpty(t, groups)
	require.Equal(t, groupID, *groups[0].ID)
}

func Test_DeleteUser(t *testing.T) {
	t.Parallel()
	client := NewClientWithDebug(t)

	tearDown, _ := CreateUser(t, client)
	defer tearDown()
}

func Test_UpdateUser(t *testing.T) {
	t.Parallel()
	cfg := GetConfig(t)
	client := NewClientWithDebug(t)
	token := GetAdminToken(t, client)

	tearDown, userID := CreateUser(t, client)
	defer tearDown()
	user, err := client.GetUserByID(
		context.Background(),
		token.AccessToken,
		cfg.GoCloak.Realm,
		userID)
	require.NoError(t, err, "GetUserByID failed")
	user.FirstName = GetRandomNameP("UpdateUserFirstName")
	err = client.UpdateUser(
		context.Background(),
		token.AccessToken,
		cfg.GoCloak.Realm,
		*user)
	require.NoError(t, err, "UpdateUser failed")
}

func Test_UpdateUserSetEmptyRequiredActions(t *testing.T) {
	t.Parallel()
	cfg := GetConfig(t)
	client := NewClientWithDebug(t)
	token := GetAdminToken(t, client)

	_, userID := CreateUser(t, client)
	// tearDown, userID := CreateUser(t, client)
	// defer tearDown()

	user, err := client.GetUserByID(
		context.Background(),
		token.AccessToken,
		cfg.GoCloak.Realm,
		userID)
	require.NoError(t, err, "GetUserByID failed")
	user.RequiredActions = &[]string{"VERIFY_EMAIL"}
	err = client.UpdateUser(
		context.Background(),
		token.AccessToken,
		cfg.GoCloak.Realm,
		*user)
	require.NoError(t, err, "UpdateUser failed")

	user, err = client.GetUserByID(
		context.Background(),
		token.AccessToken,
		cfg.GoCloak.Realm,
		userID)
	require.NoError(t, err, "GetUserByID failed")
	require.False(t, gocloak.NilOrEmptySlice(user.RequiredActions))
	require.Contains(t, *user.RequiredActions, "VERIFY_EMAIL")

	user.RequiredActions = &[]string{""}
	err = client.UpdateUser(
		context.Background(),
		token.AccessToken,
		cfg.GoCloak.Realm,
		*user)
	require.NoError(t, err, "UpdateUser failed")

	user, err = client.GetUserByID(
		context.Background(),
		token.AccessToken,
		cfg.GoCloak.Realm,
		userID)
	require.NoError(t, err, "GetUserByID failed")
	require.True(t, gocloak.NilOrEmptySlice(user.RequiredActions))
}

func Test_UpdateUserSetEmptyEmail(t *testing.T) {
	t.Parallel()
	cfg := GetConfig(t)
	client := NewClientWithDebug(t)
	token := GetAdminToken(t, client)

	tearDown, userID := CreateUser(t, client)
	defer tearDown()
	user, err := client.GetUserByID(
		context.Background(),
		token.AccessToken,
		cfg.GoCloak.Realm,
		userID,
	)
	require.NoError(t, err)
	user.Email = gocloak.StringP("")
	err = client.UpdateUser(
		context.Background(),
		token.AccessToken,
		cfg.GoCloak.Realm,
		*user)
	require.NoError(t, err)
	user, err = client.GetUserByID(
		context.Background(),
		token.AccessToken,
		cfg.GoCloak.Realm,
		userID,
	)
	require.NoError(t, err)
	require.Nil(t, user.Email)
}

func Test_GetUsersByRoleName(t *testing.T) {
	t.Parallel()
	cfg := GetConfig(t)
	client := NewClientWithDebug(t)
	token := GetAdminToken(t, client)

	tearDownUser, userID := CreateUser(t, client)
	defer tearDownUser()

	tearDownRole, roleName := CreateRealmRole(t, client)
	defer tearDownRole()

	role, err := client.GetRealmRole(
		context.Background(),
		token.AccessToken,
		cfg.GoCloak.Realm,
		roleName)
	require.NoError(t, err)
	err = client.AddRealmRoleToUser(
		context.Background(),
		token.AccessToken,
		cfg.GoCloak.Realm,
		userID,
		[]gocloak.Role{
			*role,
		})
	require.NoError(t, err)

	users, err := client.GetUsersByRoleName(
		context.Background(),
		token.AccessToken,
		cfg.GoCloak.Realm,
		roleName)
	require.NoError(t, err)
	require.NotEmpty(t, users)
	require.Equal(t, userID, *users[0].ID)
}

func Test_GetUsersByClientRoleName(t *testing.T) {
	t.Parallel()
	cfg := GetConfig(t)
	client := NewClientWithDebug(t)
	token := GetAdminToken(t, client)

	tearDownUser, userID := CreateUser(t, client)
	defer tearDownUser()

	tearDownRole, roleName := CreateClientRole(t, client)
	defer tearDownRole()

	role, err := client.GetClientRole(
		context.Background(),
		token.AccessToken,
		cfg.GoCloak.Realm,
		gocloakClientID,
		roleName)
	require.NoError(t, err)
	err = client.AddClientRolesToUser(
		context.Background(),
		token.AccessToken,
		cfg.GoCloak.Realm,
		gocloakClientID,
		userID,
		[]gocloak.Role{*role},
	)
	require.NoError(t, err)

	users, err := client.GetUsersByClientRoleName(
		context.Background(),
		token.AccessToken,
		cfg.GoCloak.Realm,
		gocloakClientID,
		roleName,
		gocloak.GetUsersByRoleParams{})
	require.NoError(t, err)
	require.NotEmpty(t, users)
	require.Equal(t, userID, *users[0].ID)
}

func Test_GetUserSessions(t *testing.T) {
	t.Parallel()
	cfg := GetConfig(t)
	client := NewClientWithDebug(t)
	SetUpTestUser(t, client)
	_, err := client.GetToken(
		context.Background(),
		cfg.GoCloak.Realm,
		gocloak.TokenOptions{
			ClientID:     &cfg.GoCloak.ClientID,
			ClientSecret: &cfg.GoCloak.ClientSecret,
			Username:     &cfg.GoCloak.UserName,
			Password:     &cfg.GoCloak.Password,
			GrantType:    gocloak.StringP("password"),
		},
	)
	require.NoError(t, err, "Login failed")
	token := GetAdminToken(t, client)
	sessions, err := client.GetUserSessions(
		context.Background(),
		token.AccessToken,
		cfg.GoCloak.Realm,
		testUserID,
	)
	require.NoError(t, err, "GetUserSessions failed")
	require.NotEmpty(t, sessions, "GetUserSessions returned an empty list")
}

func Test_GetUserOfflineSessionsForClient(t *testing.T) {
	t.Parallel()
	cfg := GetConfig(t)
	client := NewClientWithDebug(t)
	SetUpTestUser(t, client)
	_, err := client.GetToken(
		context.Background(),
		cfg.GoCloak.Realm,
		gocloak.TokenOptions{
			ClientID:      &cfg.GoCloak.ClientID,
			ClientSecret:  &cfg.GoCloak.ClientSecret,
			Username:      &cfg.GoCloak.UserName,
			Password:      &cfg.GoCloak.Password,
			GrantType:     gocloak.StringP("password"),
			ResponseTypes: &[]string{"token", "id_token"},
			Scopes:        &[]string{"openid", "offline_access"},
		},
	)
	require.NoError(t, err, "Login failed")
	token := GetAdminToken(t, client)
	sessions, err := client.GetUserOfflineSessionsForClient(
		context.Background(),
		token.AccessToken,
		cfg.GoCloak.Realm,
		testUserID,
		gocloakClientID,
	)
	require.NoError(t, err, "GetUserOfflineSessionsForClient failed")
	require.NotEmpty(t, sessions, "GetUserOfflineSessionsForClient returned an empty list")
}

func Test_GetClientUserSessions(t *testing.T) {
	t.Parallel()
	cfg := GetConfig(t)
	client := NewClientWithDebug(t)
	SetUpTestUser(t, client)
	_, err := client.GetToken(
		context.Background(),
		cfg.GoCloak.Realm,
		gocloak.TokenOptions{
			ClientID:     &cfg.GoCloak.ClientID,
			ClientSecret: &cfg.GoCloak.ClientSecret,
			Username:     &cfg.GoCloak.UserName,
			Password:     &cfg.GoCloak.Password,
			GrantType:    gocloak.StringP("password"),
		},
	)
	require.NoError(t, err, "Login failed")
	token := GetAdminToken(t, client)
	sessions, err := client.GetClientUserSessions(
		context.Background(),
		token.AccessToken,
		cfg.GoCloak.Realm,
		gocloakClientID,
	)
	require.NoError(t, err, "GetClientUserSessions failed")
	require.NotEmpty(t, sessions, "GetClientUserSessions returned an empty list")
}

func findProtocolMapperByID(t *testing.T, client *gocloak.Client, id string) *gocloak.ProtocolMapperRepresentation {
	require.NotNil(t, client.ProtocolMappers)
	for _, protocolMapper := range *client.ProtocolMappers {
		if gocloak.NilOrEmpty(protocolMapper.ID) {
			continue
		}
		if *protocolMapper.ID == id {
			return &protocolMapper
		}
	}
	return nil
}

func Test_CreateUpdateDeleteClientProtocolMapper(t *testing.T) {
	t.Parallel()
	cfg := GetConfig(t)
	client := NewClientWithDebug(t)
	id := GetRandomName("protocol-mapper-id-")

	testClient := GetClientByClientID(t, client, cfg.GoCloak.ClientID)
	require.Nil(
		t,
		findProtocolMapperByID(t, testClient, id),
		"default client should not have a protocol mapper with ID: %s", id,
	)

	token := GetAdminToken(t, client)
	createdID, err := client.CreateClientProtocolMapper(
		context.Background(),
		token.AccessToken,
		cfg.GoCloak.Realm,
		*testClient.ID,
		gocloak.ProtocolMapperRepresentation{
			ID:             &id,
			Name:           gocloak.StringP("test"),
			Protocol:       gocloak.StringP("openid-connect"),
			ProtocolMapper: gocloak.StringP("oidc-usermodel-attribute-mapper"),
			Config: &map[string]string{
				"access.token.claim":   "true",
				"aggregate.attrs":      "",
				"claim.name":           "test",
				"id.token.claim":       "true",
				"jsonType.label":       "String",
				"multivalued":          "",
				"user.attribute":       "test",
				"userinfo.token.claim": "true",
			},
		},
	)
	require.NoError(t, err, "CreateClientProtocolMapper failed")
	require.Equal(t, id, createdID)

	testClientAfter := GetClientByClientID(t, client, cfg.GoCloak.ClientID)
	require.NotNil(
		t,
		findProtocolMapperByID(t, testClientAfter, id),
		"protocol mapper has not been created",
	)

	err = client.UpdateClientProtocolMapper(
		context.Background(),
		token.AccessToken,
		cfg.GoCloak.Realm,
		*testClient.ID,
		createdID,
		gocloak.ProtocolMapperRepresentation{
			ID:             &id,
			Name:           gocloak.StringP("test"),
			Protocol:       gocloak.StringP("openid-connect"),
			ProtocolMapper: gocloak.StringP("oidc-usermodel-attribute-mapper"),
			Config: &map[string]string{
				"access.token.claim":   "true",
				"aggregate.attrs":      "",
				"claim.name":           "testUpdated",
				"id.token.claim":       "true",
				"jsonType.label":       "String",
				"multivalued":          "",
				"user.attribute":       "test",
				"userinfo.token.claim": "true",
			},
		},
	)
	require.NoError(t, err, "UpdateClientProtocolMapper failed")

	testClientAfterUpdate := GetClientByClientID(t, client, cfg.GoCloak.ClientID)
	mapper := findProtocolMapperByID(t, testClientAfterUpdate, id)
	require.NotNil(t, mapper)
	mapperConfig := *mapper.Config
	require.Equal(
		t,
		mapperConfig["claim.name"],
		"testUpdated",
	)

	err = client.DeleteClientProtocolMapper(
		context.Background(),
		token.AccessToken,
		cfg.GoCloak.Realm,
		*testClient.ID,
		id,
	)
	require.NoError(t, err, "DeleteClientProtocolMapper failed")

	testClientAgain := GetClientByClientID(t, client, cfg.GoCloak.ClientID)
	require.Nil(
		t,
		findProtocolMapperByID(t, testClientAgain, id),
		"default client should not have a protocol mapper with ID: %s", id,
	)
}

func Test_GetClientOfflineSessions(t *testing.T) {
	t.Parallel()
	cfg := GetConfig(t)
	client := NewClientWithDebug(t)
	SetUpTestUser(t, client)
	_, err := client.GetToken(
		context.Background(),
		cfg.GoCloak.Realm,
		gocloak.TokenOptions{
			ClientID:      &cfg.GoCloak.ClientID,
			ClientSecret:  &cfg.GoCloak.ClientSecret,
			Username:      &cfg.GoCloak.UserName,
			Password:      &cfg.GoCloak.Password,
			GrantType:     gocloak.StringP("password"),
			ResponseTypes: &[]string{"token", "id_token"},
			Scopes:        &[]string{"openid", "offline_access"},
		},
	)
	require.NoError(t, err, "Login failed")
	token := GetAdminToken(t, client)
	sessions, err := client.GetClientOfflineSessions(
		context.Background(),
		token.AccessToken,
		cfg.GoCloak.Realm,
		gocloakClientID,
	)
	require.NoError(t, err, "GetClientOfflineSessions failed")
	require.NotEmpty(t, sessions, "GetClientOfflineSessions returned an empty list")
}

func Test_ClientSecret(t *testing.T) {
	t.Parallel()
	cfg := GetConfig(t)
	client := NewClientWithDebug(t)
	token := GetAdminToken(t, client)

	testClient := gocloak.Client{
		ID:                      GetRandomNameP("gocloak-client-id-"),
		ClientID:                GetRandomNameP("gocloak-client-secret-client-id-"),
		Secret:                  gocloak.StringP("initial-secret-key"),
		ServiceAccountsEnabled:  gocloak.BoolP(true),
		StandardFlowEnabled:     gocloak.BoolP(true),
		Enabled:                 gocloak.BoolP(true),
		FullScopeAllowed:        gocloak.BoolP(true),
		Protocol:                gocloak.StringP("openid-connect"),
		RedirectURIs:            &[]string{"localhost"},
		ClientAuthenticatorType: gocloak.StringP("client-secret"),
	}

	tearDown, idOfClient := CreateClient(t, client, &testClient)
	defer tearDown()
	require.Equal(t, *testClient.ID, idOfClient)

	// Keycloak does not support setting the secret while creating the client
	_, err := client.GetClientSecret(
		context.Background(),
		token.AccessToken,
		cfg.GoCloak.Realm,
		idOfClient,
	)
	require.NoError(t, err, "GetClientSecret failed")

	regeneratedCreds, err := client.RegenerateClientSecret(
		context.Background(),
		token.AccessToken,
		cfg.GoCloak.Realm,
		idOfClient,
	)
	require.NoError(t, err, "RegenerateClientSecret failed")
	require.NotNil(t, regeneratedCreds.Value, "RegenerateClientSecret value is nil")
	require.NotEmpty(t, *regeneratedCreds.Value, "RegenerateClientSecret value is empty")

	err = client.DeleteClient(
		context.Background(),
		token.AccessToken,
		cfg.GoCloak.Realm,
		idOfClient,
	)
	require.NoError(t, err, "DeleteClient failed")
}

func Test_ClientServiceAccount(t *testing.T) {
	t.Parallel()
	cfg := GetConfig(t)
	client := NewClientWithDebug(t)
	token := GetAdminToken(t, client)

	serviceAccount, err := client.GetClientServiceAccount(
		context.Background(),
		token.AccessToken,
		cfg.GoCloak.Realm,
		gocloakClientID,
	)
	require.NoError(t, err)

	require.NotNil(t, serviceAccount.ID)
	require.NotNil(t, serviceAccount.Username)
	require.NotEqual(t, gocloakClientID, *(serviceAccount.ID))
	require.Equal(t, "service-account-gocloak", *(serviceAccount.Username))
}

func Test_AddClientRoleToUser_DeleteClientRoleFromUser(t *testing.T) {
	t.Parallel()
	cfg := GetConfig(t)
	client := NewClientWithDebug(t)
	SetUpTestUser(t, client)
	tearDown1, roleName1 := CreateClientRole(t, client)
	defer tearDown1()
	token := GetAdminToken(t, client)
	role1, err := client.GetClientRole(
		context.Background(),
		token.AccessToken,
		cfg.GoCloak.Realm,
		gocloakClientID,
		roleName1,
	)
	require.NoError(t, err, "GetClientRole failed")
	tearDown2, roleName2 := CreateClientRole(t, client)
	defer tearDown2()
	role2, err := client.GetClientRole(
		context.Background(),
		token.AccessToken,
		cfg.GoCloak.Realm,
		gocloakClientID,
		roleName2,
	)
	require.NoError(t, err, "GetClientRole failed")
	roles := []gocloak.Role{*role1, *role2}
	err = client.AddClientRolesToUser(
		context.Background(),
		token.AccessToken,
		cfg.GoCloak.Realm,
		gocloakClientID,
		testUserID,
		roles,
	)
	require.NoError(t, err, "AddClientRoleToUser failed")

	err = client.DeleteClientRolesFromUser(
		context.Background(),
		token.AccessToken,
		cfg.GoCloak.Realm,
		gocloakClientID,
		testUserID,
		roles,
	)
	require.NoError(t, err, "DeleteClientRoleFromUser failed")
}

func Test_GetClientRolesByUserID(t *testing.T) {
	t.Parallel()
	cfg := GetConfig(t)
	client := NewClientWithDebug(t)
	token := GetAdminToken(t, client)

	tearDownUser, userID := CreateUser(t, client)
	defer tearDownUser()
	tearDownRole, roleName := CreateClientRole(t, client)
	defer tearDownRole()
	role, err := client.GetClientRole(
		context.Background(),
		token.AccessToken,
		cfg.GoCloak.Realm,
		gocloakClientID,
		roleName)
	require.NoError(t, err)

	err = client.AddClientRolesToUser(
		context.Background(),
		token.AccessToken,
		cfg.GoCloak.Realm,
		gocloakClientID,
		userID,
		[]gocloak.Role{*role},
	)
	require.NoError(t, err)

	roles, err := client.GetClientRolesByUserID(
		context.Background(),
		token.AccessToken,
		cfg.GoCloak.Realm,
		gocloakClientID,
		userID)
	require.NoError(t, err)
	t.Logf("User roles: %+v", roles)
	var found bool
	for _, r := range roles {
		if r.Name == nil {
			continue
		}
		if *r.Name == *role.Name {
			found = true
			break
		}
	}
	require.True(t, found, "The role has not been found in the assigned roles. Role: %+v", *role)

	roles, err = client.GetCompositeClientRolesByUserID(
		context.Background(),
		token.AccessToken,
		cfg.GoCloak.Realm,
		gocloakClientID,
		userID)
	require.NoError(t, err)
	t.Logf("User roles: %+v", roles)
	for _, r := range roles {
		if r.Name == nil {
			continue
		}
		if *r.Name == *role.Name {
			return
		}
	}
	require.Fail(t, "The role has not been found in the assigned composite roles. Role: %+v", *role)
}

func Test_GetAvailableClientRolesByUserID(t *testing.T) {
	t.Parallel()
	cfg := GetConfig(t)
	client := NewClientWithDebug(t)
	token := GetAdminToken(t, client)

	tearDownUser, userID := CreateUser(t, client)
	defer tearDownUser()
	tearDownRole, roleName1 := CreateClientRole(t, client)
	defer tearDownRole()
	tearDownRole2, roleName2 := CreateClientRole(t, client)
	defer tearDownRole2()

	role1, err := client.GetClientRole(
		context.Background(),
		token.AccessToken,
		cfg.GoCloak.Realm,
		gocloakClientID,
		roleName1)
	require.NoError(t, err)

	role2, err := client.GetClientRole(
		context.Background(),
		token.AccessToken,
		cfg.GoCloak.Realm,
		gocloakClientID,
		roleName2)
	require.NoError(t, err)

	err = client.AddClientRolesToUser(
		context.Background(),
		token.AccessToken,
		cfg.GoCloak.Realm,
		gocloakClientID,
		userID,
		[]gocloak.Role{*role1},
	)
	require.NoError(t, err)

	roles, err := client.GetClientRolesByUserID(
		context.Background(),
		token.AccessToken,
		cfg.GoCloak.Realm,
		gocloakClientID,
		userID)
	require.NoError(t, err)
	t.Logf("User roles: %+v", roles)
	var found bool
	for _, r := range roles {
		if r.Name == nil {
			continue
		}
		if *r.Name == *role1.Name {
			found = true
			break
		}
	}
	require.True(t, found, "The role1 has not been found in the assigned roles. Role: %+v", *role1)

	roles, err = client.GetAvailableClientRolesByUserID(
		context.Background(),
		token.AccessToken,
		cfg.GoCloak.Realm,
		gocloakClientID,
		userID)
	require.NoError(t, err)
	t.Logf("User roles: %+v", roles)
	for _, r := range roles {
		if r.Name == nil {
			continue
		}
		if *r.Name == *role2.Name {
			return
		}
	}
	require.Fail(t, "The role2 has not been found in the assigned composite roles. Role: %+v", *role2)
}

func Test_GetAvailableRealmRolesByUserID(t *testing.T) {
	t.Parallel()
	cfg := GetConfig(t)
	client := NewClientWithDebug(t)
	token := GetAdminToken(t, client)

	tearDownUser, userID := CreateUser(t, client)
	defer tearDownUser()
	tearDownRole, roleName1 := CreateRealmRole(t, client)
	defer tearDownRole()
	tearDownRole2, roleName2 := CreateRealmRole(t, client)
	defer tearDownRole2()

	role1, err := client.GetRealmRole(
		context.Background(),
		token.AccessToken,
		cfg.GoCloak.Realm,
		roleName1)
	require.NoError(t, err)

	role2, err := client.GetRealmRole(
		context.Background(),
		token.AccessToken,
		cfg.GoCloak.Realm,
		roleName2)
	require.NoError(t, err)

	err = client.AddRealmRoleToUser(
		context.Background(),
		token.AccessToken,
		cfg.GoCloak.Realm,
		userID,
		[]gocloak.Role{*role1},
	)
	require.NoError(t, err)

	roles, err := client.GetRealmRolesByUserID(
		context.Background(),
		token.AccessToken,
		cfg.GoCloak.Realm,
		userID)
	require.NoError(t, err)
	t.Logf("User roles: %+v", roles)
	var found bool
	for _, r := range roles {
		if r.Name == nil {
			continue
		}
		if *r.Name == *role1.Name {
			found = true
			break
		}
	}
	require.True(t, found, "The role1 has not been found in the assigned roles. Role: %+v", *role1)

	roles, err = client.GetAvailableRealmRolesByUserID(
		context.Background(),
		token.AccessToken,
		cfg.GoCloak.Realm,
		userID)
	require.NoError(t, err)
	t.Logf("User roles: %+v", roles)
	for _, r := range roles {
		if r.Name == nil {
			continue
		}
		if *r.Name == *role2.Name {
			return
		}
	}
	require.Fail(t, "The role2 has not been found in the assigned composite roles. Role: %+v", *role2)
}

func Test_GetAvailableClientRolesByGroupID(t *testing.T) {
	t.Parallel()
	cfg := GetConfig(t)
	client := NewClientWithDebug(t)
	token := GetAdminToken(t, client)

	tearDownGroup, groupID := CreateGroup(t, client)
	defer tearDownGroup()
	tearDownRole, roleName1 := CreateClientRole(t, client)
	defer tearDownRole()
	tearDownRole2, roleName2 := CreateClientRole(t, client)
	defer tearDownRole2()

	role1, err := client.GetClientRole(
		context.Background(),
		token.AccessToken,
		cfg.GoCloak.Realm,
		gocloakClientID,
		roleName1)
	require.NoError(t, err)

	role2, err := client.GetClientRole(
		context.Background(),
		token.AccessToken,
		cfg.GoCloak.Realm,
		gocloakClientID,
		roleName2)
	require.NoError(t, err)

	err = client.AddClientRolesToGroup(
		context.Background(),
		token.AccessToken,
		cfg.GoCloak.Realm,
		gocloakClientID,
		groupID,
		[]gocloak.Role{*role1},
	)
	require.NoError(t, err)

	roles, err := client.GetClientRolesByGroupID(
		context.Background(),
		token.AccessToken,
		cfg.GoCloak.Realm,
		gocloakClientID,
		groupID)
	require.NoError(t, err)
	t.Logf("Group roles: %+v", roles)
	var found bool
	for _, r := range roles {
		if r.Name == nil {
			continue
		}
		if *r.Name == *role1.Name {
			found = true
			break
		}
	}
	require.True(t, found, "The role1 has not been found in the assigned roles. Role: %+v", *role1)

	roles, err = client.GetAvailableClientRolesByGroupID(
		context.Background(),
		token.AccessToken,
		cfg.GoCloak.Realm,
		gocloakClientID,
		groupID)
	require.NoError(t, err)
	t.Logf("Group roles: %+v", roles)
	for _, r := range roles {
		if r.Name == nil {
			continue
		}
		if *r.Name == *role2.Name {
			return
		}
	}
	require.Fail(t, "The role2 has not been found in the assigned composite roles. Role: %+v", *role2)
}

func Test_GetAvailableRealmRolesByGroupID(t *testing.T) {
	t.Parallel()
	cfg := GetConfig(t)
	client := NewClientWithDebug(t)
	token := GetAdminToken(t, client)

	tearDownGroup, groupID := CreateGroup(t, client)
	defer tearDownGroup()
	tearDownRole, roleName1 := CreateRealmRole(t, client)
	defer tearDownRole()
	tearDownRole2, roleName2 := CreateRealmRole(t, client)
	defer tearDownRole2()

	role1, err := client.GetRealmRole(
		context.Background(),
		token.AccessToken,
		cfg.GoCloak.Realm,
		roleName1)
	require.NoError(t, err)

	role2, err := client.GetRealmRole(
		context.Background(),
		token.AccessToken,
		cfg.GoCloak.Realm,
		roleName2)
	require.NoError(t, err)

	err = client.AddRealmRoleToGroup(
		context.Background(),
		token.AccessToken,
		cfg.GoCloak.Realm,
		groupID,
		[]gocloak.Role{*role1},
	)
	require.NoError(t, err)

	roles, err := client.GetRealmRolesByGroupID(
		context.Background(),
		token.AccessToken,
		cfg.GoCloak.Realm,
		groupID)
	require.NoError(t, err)

	t.Logf("Group roles: %+v", roles)
	var found bool
	for _, r := range roles {
		if r.Name == nil {
			continue
		}
		if *r.Name == *role1.Name {
			found = true
			break
		}
	}
	require.True(t, found, "The role1 has not been found in the assigned roles. Role: %+v", *role1)

	roles, err = client.GetAvailableRealmRolesByGroupID(
		context.Background(),
		token.AccessToken,
		cfg.GoCloak.Realm,
		groupID)
	require.NoError(t, err)
	t.Logf("Group roles: %+v", roles)
	for _, r := range roles {
		if r.Name == nil {
			continue
		}
		if *r.Name == *role2.Name {
			return
		}
	}
	require.Fail(t, "The role2 has not been found in the assigned composite roles. Role: %+v", *role2)
}

func Test_GetClientRolesByGroupID(t *testing.T) {
	t.Parallel()
	cfg := GetConfig(t)
	client := NewClientWithDebug(t)
	token := GetAdminToken(t, client)

	tearDown, groupID := CreateGroup(t, client)
	defer tearDown()

	_, err := client.GetClientRolesByGroupID(
		context.Background(),
		token.AccessToken,
		cfg.GoCloak.Realm,
		gocloakClientID,
		groupID)
	require.NoError(t, err, "GetClientRolesByGroupID failed")

	_, err = client.GetCompositeClientRolesByGroupID(
		context.Background(),
		token.AccessToken,
		cfg.GoCloak.Realm,
		gocloakClientID,
		groupID)
	require.NoError(t, err, "GetCompositeClientRolesByGroupID failed")
}

func Test_AddClientRoleToGroup_DeleteClientRoleFromGroup(t *testing.T) {
	t.Parallel()
	cfg := GetConfig(t)
	client := NewClientWithDebug(t)
	SetUpTestUser(t, client)
	tearDown1, roleName1 := CreateClientRole(t, client)
	defer tearDown1()
	token := GetAdminToken(t, client)
	role1, err := client.GetClientRole(
		context.Background(),
		token.AccessToken,
		cfg.GoCloak.Realm,
		gocloakClientID,
		roleName1,
	)
	require.NoError(t, err, "GetClientRole failed")
	tearDown2, roleName2 := CreateClientRole(t, client)
	defer tearDown2()
	role2, err := client.GetClientRole(
		context.Background(),
		token.AccessToken,
		cfg.GoCloak.Realm,
		gocloakClientID,
		roleName2,
	)
	require.NoError(t, err, "GetClientRole failed")

	tearDownGroup, groupID := CreateGroup(t, client)
	defer tearDownGroup()

	roles := []gocloak.Role{*role1, *role2}
	err = client.AddClientRolesToGroup(
		context.Background(),
		token.AccessToken,
		cfg.GoCloak.Realm,
		gocloakClientID,
		groupID,
		roles,
	)
	require.NoError(t, err, "AddClientRoleToGroup failed")

	err = client.DeleteClientRoleFromGroup(
		context.Background(),
		token.AccessToken,
		cfg.GoCloak.Realm,
		gocloakClientID,
		groupID,
		roles,
	)
	require.NoError(t, err, "DeleteClientRoleFromGroup failed")
}

func Test_AddDeleteClientRoleComposite(t *testing.T) {
	t.Parallel()
	cfg := GetConfig(t)
	client := NewClientWithDebug(t)
	token := GetAdminToken(t, client)

	tearDown, compositeRole := CreateClientRole(t, client)
	defer tearDown()

	tearDown, role := CreateClientRole(t, client)
	defer tearDown()

	compositeRoleModel, err := client.GetClientRole(
		context.Background(),
		token.AccessToken,
		cfg.GoCloak.Realm,
		gocloakClientID,
		compositeRole,
	)
	require.NoError(t, err, "Can't get just created role with GetClientRole")

	roleModel, err := client.GetClientRole(
		context.Background(),
		token.AccessToken,
		cfg.GoCloak.Realm,
		gocloakClientID,
		role,
	)
	require.NoError(t, err, "Can't get just created role with GetClientRole")

	err = client.AddClientRoleComposite(
		context.Background(),
		token.AccessToken,
		cfg.GoCloak.Realm,
		*compositeRoleModel.ID,
		[]gocloak.Role{*roleModel},
	)
	require.NoError(t, err, "AddClientRoleComposite failed")

	compositeRoles, err := client.GetCompositeClientRolesByRoleID(
		context.Background(),
		token.AccessToken,
		cfg.GoCloak.Realm,
		gocloakClientID,
		*compositeRoleModel.ID,
	)
	require.NoError(t, err, "GetCompositeClientRolesByRoleID failed")
	require.GreaterOrEqual(t, len(compositeRoles), 1, "GetCompositeClientRolesByRoleID didn't return any composite roles")
	require.Equal(t, *(roleModel.ID), *(compositeRoles[0].ID), "GetCompositeClientRolesByRoleID returned wrong composite role")

	err = client.DeleteClientRoleComposite(
		context.Background(),
		token.AccessToken,
		cfg.GoCloak.Realm,
		*compositeRoleModel.ID,
		[]gocloak.Role{*roleModel},
	)
	require.NoError(t, err, "DeleteClientRoleComposite failed")
}

func Test_AddDeleteRealmRoleComposite(t *testing.T) {
	t.Parallel()
	cfg := GetConfig(t)
	client := NewClientWithDebug(t)
	token := GetAdminToken(t, client)

	tearDown, compositeRole := CreateRealmRole(t, client)
	defer tearDown()

	tearDown, role := CreateRealmRole(t, client)
	defer tearDown()

	compositeRoleModel, err := client.GetRealmRole(
		context.Background(),
		token.AccessToken,
		cfg.GoCloak.Realm,
		compositeRole,
	)
	require.NoError(t, err, "Can't get just created role with GetRealmRole")

	roleModel, err := client.GetRealmRole(
		context.Background(),
		token.AccessToken,
		cfg.GoCloak.Realm,
		role,
	)
	require.NoError(t, err, "Can't get just created role with GetRealmRole")

	err = client.AddRealmRoleComposite(
		context.Background(),
		token.AccessToken,
		cfg.GoCloak.Realm,
		*compositeRoleModel.Name,
		[]gocloak.Role{*roleModel},
	)
	require.NoError(t, err, "AddRealmRoleComposite failed")

	compositeRoles, err := client.GetCompositeRealmRolesByRoleID(
		context.Background(),
		token.AccessToken,
		cfg.GoCloak.Realm,
		*compositeRoleModel.ID,
	)
	require.NoError(t, err, "GetCompositeRealmRolesByRoleID failed")
	require.GreaterOrEqual(t, len(compositeRoles), 1, "GetCompositeRealmRolesByRoleID didn't return any composite roles")
	require.Equal(t, *(roleModel.ID), *(compositeRoles[0].ID), "GetCompositeRealmRolesByRoleID returned wrong composite role")

	err = client.DeleteRealmRoleComposite(
		context.Background(),
		token.AccessToken,
		cfg.GoCloak.Realm,
		*compositeRoleModel.Name,
		[]gocloak.Role{*roleModel},
	)
	require.NoError(t, err, "DeleteRealmRoleComposite failed")
}

func Test_CreateGetDeleteUserFederatedIdentity(t *testing.T) {
	cfg := GetConfig(t)
	client := NewClientWithDebug(t)
	token := GetAdminToken(t, client)

	tearDownUser, userID := CreateUser(t, client)
	defer tearDownUser()

	idp := "google"
	idprep := gocloak.IdentityProviderRepresentation{
		ProviderID:                &idp,
		Alias:                     gocloak.StringP("google"),
		DisplayName:               gocloak.StringP("Google"),
		Enabled:                   gocloak.BoolP(true),
		TrustEmail:                gocloak.BoolP(true),
		FirstBrokerLoginFlowAlias: gocloak.StringP("first broker login"),
		Config: &map[string]string{
			"clientId":     cfg.GoCloak.ClientID,
			"clientSecret": cfg.GoCloak.ClientSecret,
			"hostedDomain": "test.io",
		},
	}
	res, err := client.CreateIdentityProvider(
		context.Background(),
		token.AccessToken,
		cfg.GoCloak.Realm,
		idprep,
	)
	require.NoError(t, err)
	require.Equal(t, idp, res)

	mapperP := gocloak.IdentityProviderMapper{
		Name:                   gocloak.StringP("add-google-origin-attribute"),
		IdentityProviderMapper: gocloak.StringP("hardcoded-attribute-idp-mapper"),
		IdentityProviderAlias:  gocloak.StringP("google"),
		Config: &map[string]string{
			"syncMode":        "INHERIT",
			"attribute":       "origin",
			"attribute.value": "google",
		},
	}

	mapperPID, err := client.CreateIdentityProviderMapper(
		context.Background(),
		token.AccessToken,
		cfg.GoCloak.Realm,
		"google",
		mapperP,
	)
	require.NoError(t, err)
	require.NotEmpty(t, mapperPID)

	mappers, err := client.GetIdentityProviderMappers(
		context.Background(),
		token.AccessToken,
		cfg.GoCloak.Realm,
		"google",
	)
	require.NoError(t, err)
	require.Len(t, mappers, 1)
	mapperID := mappers[0].ID
	require.Equal(t, mapperPID, gocloak.PString(mapperID))

	mapperP.ID = mapperID
	// get single mapper
	err = client.UpdateIdentityProviderMapper(
		context.Background(),
		token.AccessToken,
		cfg.GoCloak.Realm,
		"google",
		mapperP,
	)
	require.NoError(t, err)

	mapper, err := client.GetIdentityProviderMapperByID(
		context.Background(),
		token.AccessToken,
		cfg.GoCloak.Realm,
		"google",
		gocloak.PString(mapperID),
	)
	require.NoError(t, err, "GetIdentityProviderMapperByID failed")
	require.Equal(t, mapperP.Name, mapper.Name)
	require.Equal(t, mapperP.IdentityProviderAlias, mapper.IdentityProviderAlias)
	require.Equal(t, mapperP.IdentityProviderMapper, mapper.IdentityProviderMapper)
	require.NotNil(t, mapper.Config)

	defer func() {
		err = client.DeleteIdentityProviderMapper(
			context.Background(),
			token.AccessToken,
			cfg.GoCloak.Realm,
			"google",
			gocloak.PString(mapperID),
		)
		require.NoError(t, err)

		err = client.DeleteIdentityProvider(
			context.Background(),
			token.AccessToken,
			cfg.GoCloak.Realm,
			"google",
		)
		require.NoError(t, err)
	}()

	firep := gocloak.FederatedIdentityRepresentation{
		IdentityProvider: &idp,
		UserID:           gocloak.StringP("my-external-userid"),
		UserName:         gocloak.StringP("my-external-username"),
	}
	err = client.CreateUserFederatedIdentity(
		context.Background(),
		token.AccessToken,
		cfg.GoCloak.Realm,
		userID,
		idp,
		firep,
	)
	require.NoError(t, err)
	require.Equal(t, idp, res)

	defer func() {
		err = client.DeleteUserFederatedIdentity(
			context.Background(),
			token.AccessToken,
			cfg.GoCloak.Realm,
			userID,
			idp,
		)
		require.NoError(t, err)
	}()

	arr, err := client.GetUserFederatedIdentities(
		context.Background(),
		token.AccessToken,
		cfg.GoCloak.Realm,
		userID,
	)
	require.NoError(t, err)
	require.Equal(t, 1, len(arr))
	require.Equal(t, "my-external-userid", *arr[0].UserID)
}

func Test_CreateDeleteClientScopeWithMappers(t *testing.T) {
	t.Parallel()
	cfg := GetConfig(t)
	client := NewClientWithDebug(t)
	token := GetAdminToken(t, client)

	id := GetRandomName("client-scope-id-")
	rolemapperID := GetRandomName("client-rolemapper-id-")
	audiencemapperID := GetRandomName("client-audiencemapper-id-")

	createdID, err := client.CreateClientScope(
		context.Background(),
		token.AccessToken,
		cfg.GoCloak.Realm,
		gocloak.ClientScope{
			ID:          &id,
			Name:        gocloak.StringP("test-scope"),
			Description: gocloak.StringP("testing scope"),
			Protocol:    gocloak.StringP("openid-connect"),
			ClientScopeAttributes: &gocloak.ClientScopeAttributes{
				ConsentScreenText:      gocloak.StringP("false"),
				DisplayOnConsentScreen: gocloak.StringP("true"),
				IncludeInTokenScope:    gocloak.StringP("false"),
			},
			ProtocolMappers: &[]gocloak.ProtocolMappers{
				{
					ID:              &rolemapperID,
					Name:            gocloak.StringP("roles"),
					Protocol:        gocloak.StringP("openid-connect"),
					ProtocolMapper:  gocloak.StringP("oidc-usermodel-client-role-mapper"),
					ConsentRequired: gocloak.BoolP(false),
					ProtocolMappersConfig: &gocloak.ProtocolMappersConfig{
						UserinfoTokenClaim:                 gocloak.StringP("false"),
						AccessTokenClaim:                   gocloak.StringP("true"),
						IDTokenClaim:                       gocloak.StringP("true"),
						ClaimName:                          gocloak.StringP("test"),
						Multivalued:                        gocloak.StringP("true"),
						UsermodelClientRoleMappingClientID: gocloak.StringP("test"),
					},
				},
				{
					ID:              &audiencemapperID,
					Name:            gocloak.StringP("audience"),
					Protocol:        gocloak.StringP("openid-connect"),
					ProtocolMapper:  gocloak.StringP("oidc-audience-mapper"),
					ConsentRequired: gocloak.BoolP(false),
					ProtocolMappersConfig: &gocloak.ProtocolMappersConfig{
						UserinfoTokenClaim:     gocloak.StringP("false"),
						IDTokenClaim:           gocloak.StringP("true"),
						AccessTokenClaim:       gocloak.StringP("true"),
						IncludedClientAudience: gocloak.StringP("test"),
					},
				},
			},
		},
	)
	require.NoError(t, err, "CreateClientScope failed")
	require.Equal(t, id, createdID)
	clientScopeActual, err := client.GetClientScope(
		context.Background(),
		token.AccessToken,
		cfg.GoCloak.Realm,
		id,
	)
	require.NoError(t, err)

	require.NotNil(t, clientScopeActual, "client scope has not been created")
	require.Len(t, *clientScopeActual.ProtocolMappers, 2, "unexpected number of protocol mappers created")
	err = client.DeleteClientScope(
		context.Background(),
		token.AccessToken,
		cfg.GoCloak.Realm,
		id,
	)
	require.NoError(t, err, "DeleteClientScope failed")
	clientScopeActual, err = client.GetClientScope(
		context.Background(),
		token.AccessToken,
		cfg.GoCloak.Realm,
		id,
	)
	require.EqualError(t, err, "404 Not Found: Could not find client scope")
	require.Nil(t, clientScopeActual, "client scope has not been deleted")
}

// -----------------
// identity provider
// -----------------

func Test_CreateProvider(t *testing.T) {
	cfg := GetConfig(t)
	client := NewClientWithDebug(t)
	token := GetAdminToken(t, client)

	t.Run("create google provider", func(t *testing.T) {
		repr := gocloak.IdentityProviderRepresentation{
			Alias:                     gocloak.StringP("google"),
			DisplayName:               gocloak.StringP("Google"),
			Enabled:                   gocloak.BoolP(true),
			ProviderID:                gocloak.StringP("google"),
			TrustEmail:                gocloak.BoolP(true),
			FirstBrokerLoginFlowAlias: gocloak.StringP("first broker login"),
			Config: &map[string]string{
				"clientId":     cfg.GoCloak.ClientID,
				"clientSecret": cfg.GoCloak.ClientSecret,
				"hostedDomain": "test.io",
			},
		}
		provider, err := client.CreateIdentityProvider(
			context.Background(),
			token.AccessToken,
			cfg.GoCloak.Realm,
			repr,
		)
		require.NoError(t, err)
		require.Equal(t, "google", provider)
	})

	t.Run("create github provider", func(t *testing.T) {
		repr := gocloak.IdentityProviderRepresentation{
			Alias:                     gocloak.StringP("github"),
			DisplayName:               gocloak.StringP("GitHub"),
			Enabled:                   gocloak.BoolP(true),
			ProviderID:                gocloak.StringP("github"),
			TrustEmail:                gocloak.BoolP(true),
			FirstBrokerLoginFlowAlias: gocloak.StringP("first broker login"),
			Config: &map[string]string{
				"clientId":     cfg.GoCloak.ClientID,
				"clientSecret": cfg.GoCloak.ClientSecret,
			},
		}
		provider, err := client.CreateIdentityProvider(
			context.Background(),
			token.AccessToken,
			cfg.GoCloak.Realm,
			repr,
		)
		require.NoError(t, err)
		require.Equal(t, "github", provider)
	})

	t.Run("create microsoft provider", func(t *testing.T) {
		repr := gocloak.IdentityProviderRepresentation{
			Alias:                     gocloak.StringP("microsoft"),
			DisplayName:               gocloak.StringP("Microsoft"),
			Enabled:                   gocloak.BoolP(true),
			ProviderID:                gocloak.StringP("microsoft"),
			TrustEmail:                gocloak.BoolP(true),
			FirstBrokerLoginFlowAlias: gocloak.StringP("first broker login"),
			Config: &map[string]string{
				"clientId":     cfg.GoCloak.ClientID,
				"clientSecret": cfg.GoCloak.ClientSecret,
			},
		}
		provider, err := client.CreateIdentityProvider(
			context.Background(),
			token.AccessToken,
			cfg.GoCloak.Realm,
			repr,
		)
		require.NoError(t, err)
		require.Equal(t, "microsoft", provider)
	})

	t.Run("Update google provider", func(t *testing.T) {
		repr := gocloak.IdentityProviderRepresentation{
			Alias:                     gocloak.StringP("google"),
			DisplayName:               gocloak.StringP("Google"),
			Enabled:                   gocloak.BoolP(true),
			ProviderID:                gocloak.StringP("google"),
			TrustEmail:                gocloak.BoolP(true),
			FirstBrokerLoginFlowAlias: gocloak.StringP("first broker login"),
			Config: &map[string]string{
				"clientId":     cfg.GoCloak.ClientID,
				"clientSecret": cfg.GoCloak.ClientSecret,
				"hostedDomain": "updated-test.io",
			},
		}
		err := client.UpdateIdentityProvider(
			context.Background(),
			token.AccessToken,
			cfg.GoCloak.Realm,
			"google",
			repr,
		)
		require.NoError(t, err)

		// listing identity providers here must now show three
		providers, err := client.GetIdentityProviders(
			context.Background(),
			token.AccessToken,
			cfg.GoCloak.Realm,
		)
		require.NoError(t, err)
		require.Equal(t, 3, len(providers))
	})

	t.Run("Delete google provider", func(t *testing.T) {
		err := client.DeleteIdentityProvider(
			context.Background(),
			token.AccessToken,
			cfg.GoCloak.Realm,
			"google",
		)
		require.NoError(t, err)
	})

	t.Run("List providers", func(t *testing.T) {
		providers, err := client.GetIdentityProviders(
			context.Background(),
			token.AccessToken,
			cfg.GoCloak.Realm,
		)
		require.NoError(t, err)
		require.Equal(t, 2, len(providers))
	})

	t.Run("Get microsoft provider", func(t *testing.T) {
		provider, err := client.GetIdentityProvider(
			context.Background(),
			token.AccessToken,
			cfg.GoCloak.Realm,
			"microsoft",
		)
		require.NoError(t, err)
		require.Equal(t, "microsoft", *(provider.Alias))
	})

	t.Run("Delete microsoft provider", func(t *testing.T) {
		err := client.DeleteIdentityProvider(
			context.Background(),
			token.AccessToken,
			cfg.GoCloak.Realm,
			"microsoft",
		)
		require.NoError(t, err)
	})

	t.Run("Delete github provider", func(t *testing.T) {
		err := client.DeleteIdentityProvider(
			context.Background(),
			token.AccessToken,
			cfg.GoCloak.Realm,
			"github",
		)
		require.NoError(t, err)
	})

	t.Run("create SAML provider", func(t *testing.T) {
		repr := gocloak.IdentityProviderRepresentation{
			Alias:                     gocloak.StringP("saml"),
			DisplayName:               gocloak.StringP("Generic SAML"),
			Enabled:                   gocloak.BoolP(true),
			ProviderID:                gocloak.StringP("saml"),
			TrustEmail:                gocloak.BoolP(true),
			FirstBrokerLoginFlowAlias: gocloak.StringP("first broker login"),
			Config: &map[string]string{
				"singleSignOnServiceUrl": "https://samlIDPexample.com",
			},
		}
		provider, err := client.CreateIdentityProvider(
			context.Background(),
			token.AccessToken,
			cfg.GoCloak.Realm,
			repr,
		)
		require.NoError(t, err)
		require.Equal(t, "saml", provider)
	})

	t.Run("Get saml provider", func(t *testing.T) {
		provider, err := client.GetIdentityProvider(
			context.Background(),
			token.AccessToken,
			cfg.GoCloak.Realm,
			"saml",
		)
		require.NoError(t, err)
		require.Equal(t, "saml", *(provider.Alias))
	})

	t.Run("Get saml provider public broker config", func(t *testing.T) {
		config, err := client.ExportIDPPublicBrokerConfig(
			context.Background(),
			token.AccessToken,
			cfg.GoCloak.Realm,
			"saml",
		)
		require.NoError(t, err)
		require.NotEmpty(t, *(config))
	})
	t.Run("Delete saml provider", func(t *testing.T) {
		err := client.DeleteIdentityProvider(
			context.Background(),
			token.AccessToken,
			cfg.GoCloak.Realm,
			"saml",
		)
		require.NoError(t, err)
	})
}

// -----------------
// Protection API
// -----------------

func Test_ErrorsCreateListGetUpdateDeleteResourceClient(t *testing.T) {
	t.Parallel()
	cfg := GetConfig(t)
	client := NewClientWithDebug(t)
	token := GetClientToken(t, client)
	token.AccessToken = "" // force unauthorized access attempts

	// Create
	tearDown, resourceID := CreateResourceClient(t, client)
	// Delete
	defer tearDown()

	// List
	_, err := client.GetResourceClient(
		context.Background(),
		token.AccessToken,
		cfg.GoCloak.Realm,
		resourceID,
	)

	require.Error(t, err, "GetResource no error on unauthorized request")

	// Looking for a created resource
	_, err = client.GetResourcesClient(
		context.Background(),
		token.AccessToken,
		cfg.GoCloak.Realm,
		gocloak.GetResourceParams{
			Name: gocloak.StringP("nothing"),
		},
	)
	require.Error(t, err, "GetResources no error on unauthorized request")

	err = client.UpdateResourceClient(
		context.Background(),
		token.AccessToken,
		cfg.GoCloak.Realm,
		gocloak.ResourceRepresentation{},
	)
	require.Error(t, err, "UpdateResourceClient no error on missing ID of the resource")
	emptyResource := gocloak.ResourceRepresentation{}
	err = client.UpdateResourceClient(
		context.Background(),
		token.AccessToken,
		cfg.GoCloak.Realm,
		emptyResource,
	)
	require.Error(t, err, "UpdateResourceClient no error on unauthorized request")
}

func Test_CreateListGetUpdateDeleteResourceClient(t *testing.T) {
	t.Parallel()
	cfg := GetConfig(t)
	client := NewClientWithDebug(t)
	token := GetClientToken(t, client)

	// Create
	tearDown, resourceID := CreateResourceClient(t, client)
	// Delete
	defer tearDown()

	// List
	createdResource, err := client.GetResourceClient(
		context.Background(),
		token.AccessToken,
		cfg.GoCloak.Realm,
		resourceID,
	)

	require.NoError(t, err, "GetResource failed")
	t.Logf("Created Resource: %+v", *(createdResource.ID))
	require.Equal(t, resourceID, *(createdResource.ID))

	// Looking for a created resource
	resources, err := client.GetResourcesClient(
		context.Background(),
		token.AccessToken,
		cfg.GoCloak.Realm,
		gocloak.GetResourceParams{
			Name: createdResource.Name,
		},
	)
	require.NoError(t, err, "GetResources failed")
	require.Len(t, resources, 1, "GetResources should return exact 1 resource")
	require.Equal(t, *(createdResource.ID), *(resources[0].ID))
	t.Logf("Resources: %+v", resources)

	err = client.UpdateResourceClient(
		context.Background(),
		token.AccessToken,
		cfg.GoCloak.Realm,
		gocloak.ResourceRepresentation{},
	)
	require.Error(t, err, "Should fail because of missing ID of the resource")

	createdResource.Name = GetRandomNameP("ResourceName")

	err = client.UpdateResourceClient(
		context.Background(),
		token.AccessToken,
		cfg.GoCloak.Realm,
		*createdResource,
	)
	require.NoError(t, err, "UpdateResource failed")

	updatedResource, err := client.GetResourceClient(
		context.Background(),
		token.AccessToken,
		cfg.GoCloak.Realm,
		resourceID,
	)
	require.NoError(t, err, "GetResource failed")
	require.Equal(t, *(createdResource.Name), *(updatedResource.Name))
}

func Test_CreateListGetUpdateDeleteResource(t *testing.T) {
	t.Parallel()
	cfg := GetConfig(t)
	client := NewClientWithDebug(t)
	token := GetAdminToken(t, client)

	// Create
	tearDown, resourceID := CreateResource(t, client, gocloakClientID)
	// Delete
	defer tearDown()

	// List
	createdResource, err := client.GetResource(
		context.Background(),
		token.AccessToken,
		cfg.GoCloak.Realm,
		gocloakClientID,
		resourceID,
	)

	require.NoError(t, err, "GetResource failed")
	t.Logf("Created Resource: %+v", *(createdResource.ID))
	require.Equal(t, resourceID, *(createdResource.ID))

	// Looking for a created resource
	resources, err := client.GetResources(
		context.Background(),
		token.AccessToken,
		cfg.GoCloak.Realm,
		gocloakClientID,
		gocloak.GetResourceParams{
			Name: createdResource.Name,
		},
	)
	require.NoError(t, err, "GetResources failed")
	require.Len(t, resources, 1, "GetResources should return exact 1 resource")
	require.Equal(t, *(createdResource.ID), *(resources[0].ID))
	t.Logf("Resources: %+v", resources)

	err = client.UpdateResource(
		context.Background(),
		token.AccessToken,
		cfg.GoCloak.Realm,
		gocloakClientID,
		gocloak.ResourceRepresentation{},
	)
	require.Error(t, err, "Should fail because of missing ID of the resource")

	createdResource.Name = GetRandomNameP("ResourceName")
	err = client.UpdateResource(
		context.Background(),
		token.AccessToken,
		cfg.GoCloak.Realm,
		gocloakClientID,
		*createdResource,
	)
	require.NoError(t, err, "UpdateResource failed")

	updatedResource, err := client.GetResource(
		context.Background(),
		token.AccessToken,
		cfg.GoCloak.Realm,
		gocloakClientID,
		resourceID,
	)
	require.NoError(t, err, "GetResource failed")
	require.Equal(t, *(createdResource.Name), *(updatedResource.Name))
}

func Test_CreateListGetUpdateDeleteScope(t *testing.T) {
	t.Parallel()
	cfg := GetConfig(t)
	client := NewClientWithDebug(t)
	token := GetAdminToken(t, client)

	// Create
	tearDown, scopeID := CreateScope(t, client, gocloakClientID)
	// Delete
	defer tearDown()

	// List
	createdScope, err := client.GetScope(
		context.Background(),
		token.AccessToken,
		cfg.GoCloak.Realm,
		gocloakClientID,
		scopeID,
	)
	require.NoError(t, err, "GetScope failed")
	t.Logf("Created Scope: %+v", *(createdScope.ID))
	require.Equal(t, scopeID, *(createdScope.ID))

	// Looking for a created scope
	scopes, err := client.GetScopes(
		context.Background(),
		token.AccessToken,
		cfg.GoCloak.Realm,
		gocloakClientID,
		gocloak.GetScopeParams{
			Name: createdScope.Name,
		},
	)
	require.NoError(t, err, "GetScopes failed")
	require.Len(t, scopes, 1, "GetScopes should return exact 1 scope")
	require.Equal(t, *(createdScope.ID), *(scopes[0].ID))
	t.Logf("Scopes: %+v", scopes)

	err = client.UpdateScope(
		context.Background(),
		token.AccessToken,
		cfg.GoCloak.Realm,
		gocloakClientID,
		gocloak.ScopeRepresentation{},
	)
	require.Error(t, err, "Should fail because of missing ID of the scope")

	createdScope.Name = GetRandomNameP("ScopeName")
	err = client.UpdateScope(
		context.Background(),
		token.AccessToken,
		cfg.GoCloak.Realm,
		gocloakClientID,
		*createdScope,
	)
	require.NoError(t, err, "UpdateScope failed")

	updatedScope, err := client.GetScope(
		context.Background(),
		token.AccessToken,
		cfg.GoCloak.Realm,
		gocloakClientID,
		scopeID,
	)
	require.NoError(t, err, "GetScope failed")
	require.Equal(t, *(createdScope.Name), *(updatedScope.Name))
}

func Test_CreateListGetUpdateDeletePolicy(t *testing.T) {
	t.Parallel()
	cfg := GetConfig(t)
	client := NewClientWithDebug(t)
	token := GetAdminToken(t, client)

	// Create
	tearDown, policyID := CreatePolicy(t, client, gocloakClientID, gocloak.PolicyRepresentation{
		Name:        GetRandomNameP("PolicyName"),
		Description: gocloak.StringP("Policy Description"),
		Type:        gocloak.StringP("client"),
		Logic:       gocloak.NEGATIVE,
		ClientPolicyRepresentation: gocloak.ClientPolicyRepresentation{
			Clients: &[]string{
				gocloakClientID,
			},
		},
	})
	// Delete
	defer tearDown()

	// List
	createdPolicy, err := client.GetPolicy(
		context.Background(),
		token.AccessToken,
		cfg.GoCloak.Realm,
		gocloakClientID,
		policyID,
	)
	require.NoError(t, err, "GetPolicy failed")
	t.Logf("Created Policy: %+v", *(createdPolicy.ID))
	require.Equal(t, policyID, *(createdPolicy.ID))

	// Looking for a created policy
	policies, err := client.GetPolicies(
		context.Background(),
		token.AccessToken,
		cfg.GoCloak.Realm,
		gocloakClientID,
		gocloak.GetPolicyParams{
			Name: createdPolicy.Name,
		},
	)
	require.NoError(t, err, "GetPolicies failed")
	require.Len(t, policies, 1, "GetPolicies should return exact 1 policy")
	require.Equal(t, *(createdPolicy.ID), *(policies[0].ID))
	t.Logf("Policies: %+v", policies)

	// Looking for a created policy using type
	policies, err = client.GetPolicies(
		context.Background(),
		token.AccessToken,
		cfg.GoCloak.Realm,
		gocloakClientID,
		gocloak.GetPolicyParams{
			Name: createdPolicy.Name,
			Type: gocloak.StringP("client"),
		},
	)
	require.NoError(t, err, "GetPolicies failed")
	require.Len(t, policies, 1, "GetPolicies should return exact 1 policy")
	require.Equal(t, *(createdPolicy.ID), *(policies[0].ID))
	t.Logf("Policies: %+v", policies)

	err = client.UpdatePolicy(
		context.Background(),
		token.AccessToken,
		cfg.GoCloak.Realm,
		gocloakClientID,
		gocloak.PolicyRepresentation{},
	)
	require.Error(t, err, "Should fail because of missing ID of the policy")

	createdPolicy.Name = GetRandomNameP("PolicyName")
	err = client.UpdatePolicy(
		context.Background(),
		token.AccessToken,
		cfg.GoCloak.Realm,
		gocloakClientID,
		gocloak.PolicyRepresentation{
			ID:          createdPolicy.ID,
			Name:        createdPolicy.Name,
			Description: createdPolicy.Description,
			Type:        createdPolicy.Type,
			Logic:       createdPolicy.Logic,
			ClientPolicyRepresentation: gocloak.ClientPolicyRepresentation{
				Clients: &[]string{
					gocloakClientID,
				},
			},
		},
	)
	require.NoError(t, err, "UpdatePolicy failed")

	updatedPolicy, err := client.GetPolicy(
		context.Background(),
		token.AccessToken,
		cfg.GoCloak.Realm,
		gocloakClientID,
		policyID,
	)
	require.NoError(t, err, "GetPolicy failed")
	require.Equal(t, *(createdPolicy.Name), *(updatedPolicy.Name))
}

func Test_ErrorsGetAuthorizationPolicyAssociatedPolicies(t *testing.T) {
	cfg := GetConfig(t)
	client := NewClientWithDebug(t)
	token := GetAdminToken(t, client)

	// Create Policy
	policy, parentPolicyID := CreatePolicy(t, client, gocloakClientID, gocloak.PolicyRepresentation{
		Name:        GetRandomNameP("PolicyName"),
		Description: gocloak.StringP("Policy Description"),
		Type:        gocloak.StringP("client"),
		Logic:       gocloak.POSITIVE,
		ClientPolicyRepresentation: gocloak.ClientPolicyRepresentation{
			Clients: &[]string{
				gocloakClientID,
			},
		},
	})

	// Create Resource
	resource, resourceID := CreateResource(t, client, gocloakClientID)

	// Create Permission
	permission, permissionID := CreatePermission(t, client, gocloakClientID, gocloak.PermissionRepresentation{
		Name:        GetRandomNameP("PermissionName"),
		Description: gocloak.StringP("Permission Description"),
		Resources: &[]string{
			resourceID,
		},
		Policies: &[]string{
			parentPolicyID,
		},
		Type: gocloak.StringP("resource"),
	})

	func() {
		permission()
		resource()
		policy()
	}()

	// List Polices
	_, err := client.GetAuthorizationPolicyAssociatedPolicies(
		context.Background(),
		token.AccessToken,
		cfg.GoCloak.Realm,
		gocloakClientID,
		permissionID,
	)
	require.Error(t, err, "GetAuthorizationPolicyAssociatedPolicies no error")
}

func Test_GetAuthorizationPolicyAssociatedPolicies(t *testing.T) {
	cfg := GetConfig(t)
	client := NewClientWithDebug(t)
	token := GetAdminToken(t, client)

	// Create Policy
	policyName := "parentPolicy"
	parentPolicy, parentPolicyID := CreatePolicy(t, client, gocloakClientID, gocloak.PolicyRepresentation{
		Name:        gocloak.StringP(policyName),
		Description: gocloak.StringP("Policy Description"),
		Type:        gocloak.StringP("client"),
		Logic:       gocloak.POSITIVE,
		ClientPolicyRepresentation: gocloak.ClientPolicyRepresentation{
			Clients: &[]string{
				gocloakClientID,
			},
		},
	})

	// Create Resource
	resource, resourceID := CreateResource(t, client, gocloakClientID)

	// Create Permission
	permission, permissionID := CreatePermission(t, client, gocloakClientID, gocloak.PermissionRepresentation{
		Name:        GetRandomNameP("PermissionName"),
		Description: gocloak.StringP("Permission Description"),
		Resources: &[]string{
			resourceID,
		},
		Policies: &[]string{
			parentPolicyID,
		},
		Type: gocloak.StringP("resource"),
	})

	// List Polices
	policies, err := client.GetAuthorizationPolicyAssociatedPolicies(
		context.Background(),
		token.AccessToken,
		cfg.GoCloak.Realm,
		gocloakClientID,
		permissionID,
	)
	require.NoError(t, err, "GetAuthorizationPolicyAssociatedPolicies failed")
	require.Equal(t, *policies[0].Name, policyName)

	// Delete
	defer func() {
		permission()
		resource()
		parentPolicy()
	}()
}

func Test_ErrorsGetAuthorizationPolicyResources(t *testing.T) {
	cfg := GetConfig(t)
	client := NewClientWithDebug(t)
	token := GetAdminToken(t, client)

	// Create Policy
	policy, policyID := CreatePolicy(t, client, gocloakClientID, gocloak.PolicyRepresentation{
		Name:        GetRandomNameP("PolicyName"),
		Description: gocloak.StringP("Policy Description"),
		Type:        gocloak.StringP("client"),
		Logic:       gocloak.POSITIVE,
		ClientPolicyRepresentation: gocloak.ClientPolicyRepresentation{
			Clients: &[]string{
				gocloakClientID,
			},
		},
	})

	// Create Resource
	resource, resourceID := CreateResource(t, client, gocloakClientID)

	// Create Permission
	_, permissionID := CreatePermission(t, client, gocloakClientID, gocloak.PermissionRepresentation{
		Name:        GetRandomNameP("PermissionName"),
		Description: gocloak.StringP("Permission Description"),
		Resources: &[]string{
			resourceID,
		},
		Policies: &[]string{
			policyID,
		},
		Type: gocloak.StringP("resource"),
	})

	func() {
		resource()
		policy()
	}()

	// List Polices
	_, err := client.GetAuthorizationPolicyResources(
		context.Background(),
		token.AccessToken,
		cfg.GoCloak.Realm,
		gocloakClientID,
		permissionID,
	)
	require.Error(t, err, "GetAuthorizationPolicyResources no error")
}

func Test_GetAuthorizationPolicyResources(t *testing.T) {
	cfg := GetConfig(t)
	client := NewClientWithDebug(t)
	token := GetAdminToken(t, client)

	// Create Policy
	policy, policyID := CreatePolicy(t, client, gocloakClientID, gocloak.PolicyRepresentation{
		Name:        GetRandomNameP("PolicyName"),
		Description: gocloak.StringP("Policy Description"),
		Type:        gocloak.StringP("client"),
		Logic:       gocloak.POSITIVE,
		ClientPolicyRepresentation: gocloak.ClientPolicyRepresentation{
			Clients: &[]string{
				gocloakClientID,
			},
		},
	})

	// Create Resource
	resource, resourceID := CreateResource(t, client, gocloakClientID)

	// Create Permission
	_, permissionID := CreatePermission(t, client, gocloakClientID, gocloak.PermissionRepresentation{
		Name:        GetRandomNameP("PermissionName"),
		Description: gocloak.StringP("Permission Description"),
		Resources: &[]string{
			resourceID,
		},
		Policies: &[]string{
			policyID,
		},
		Type: gocloak.StringP("resource"),
	})

	// List Polices
	resources, err := client.GetAuthorizationPolicyResources(
		context.Background(),
		token.AccessToken,
		cfg.GoCloak.Realm,
		gocloakClientID,
		permissionID,
	)
	require.NoError(t, err, "GetAuthorizationPolicyResources failed")
	require.Equal(t, *resources[0].ID, resourceID)

	defer func() {
		resource()
		policy()
	}()
}

func Test_ErrorsGetAuthorizationPolicyScopes(t *testing.T) {
	cfg := GetConfig(t)
	client := NewClientWithDebug(t)
	token := GetAdminToken(t, client)

	// client.RestyClient().SetDebug(true)

	var tearDownPolicy func()
	var policyID string

	t.Run("CreatePolicy", func(t *testing.T) {
		// Create Policy
		tearDownPolicy, policyID = CreatePolicy(t, client, gocloakClientID, gocloak.PolicyRepresentation{
			Name:        GetRandomNameP("PolicyName"),
			Description: gocloak.StringP("Policy Description"),
			Type:        gocloak.StringP("client"),
			Logic:       gocloak.POSITIVE,
			ClientPolicyRepresentation: gocloak.ClientPolicyRepresentation{
				Clients: &[]string{
					gocloakClientID,
				},
			},
		})
	})

	// Create SCOPE

	var tearDownScope func()
	var scopeID string

	t.Run("CreateScope", func(t *testing.T) {
		tearDownScope, scopeID = CreateScope(t, client, gocloakClientID)
	})

	// Create Permission
	var permissionID string
	t.Run("CreatePermission", func(t *testing.T) {
		_, permissionID = CreatePermission(t, client, gocloakClientID, gocloak.PermissionRepresentation{
			Name:        GetRandomNameP("PermissionName"),
			Description: gocloak.StringP("Permission Description"),
			// Resources: &[]string{
			// 	scopeID,
			// },
			Policies: &[]string{
				policyID,
			},
			Scopes: &[]string{
				scopeID,
			},
			Type: gocloak.StringP("resource"),
		})
	})

	defer tearDownScope()
	defer tearDownPolicy()

	// List Polices
	t.Run("CreatePermission", func(t *testing.T) {
		_, err := client.GetAuthorizationPolicyScopes(
			context.Background(),
			token.AccessToken,
			cfg.GoCloak.Realm,
			gocloakClientID,
			permissionID,
		)
		require.NoError(t, err, "GetAuthorizationPolicyScopes no error")
	})
}

func Test_GetAuthorizationPolicyScopes(t *testing.T) {
	cfg := GetConfig(t)
	client := NewClientWithDebug(t)
	token := GetAdminToken(t, client)

	// Create Policy
	policy, policyID := CreatePolicy(t, client, gocloakClientID, gocloak.PolicyRepresentation{
		Name:        GetRandomNameP("PolicyName"),
		Description: gocloak.StringP("Policy Description"),
		Type:        gocloak.StringP("client"),
		Logic:       gocloak.POSITIVE,
		ClientPolicyRepresentation: gocloak.ClientPolicyRepresentation{
			Clients: &[]string{
				gocloakClientID,
			},
		},
	})

	// Create Resource
	scope, scopeID := CreateScope(t, client, gocloakClientID)

	// Create Permission
	_, permissionID := CreatePermission(t, client, gocloakClientID, gocloak.PermissionRepresentation{
		Name:        GetRandomNameP("PermissionName"),
		Description: gocloak.StringP("Permission Description"),
		Scopes: &[]string{
			scopeID,
		},
		Policies: &[]string{
			policyID,
		},
		Type: gocloak.StringP("resource"),
	})
	// List Polices
	scopes, err := client.GetAuthorizationPolicyScopes(
		context.Background(),
		token.AccessToken,
		cfg.GoCloak.Realm,
		gocloakClientID,
		permissionID,
	)
	require.NoError(t, err, "GetAuthorizationPolicyScopes failed")
	require.Equal(t, *scopes[0].ID, scopeID)

	defer func() {
		scope()
		policy()
	}()
}

func Test_CreateGetUpdateDeleteResourcePolicy(t *testing.T) {
	// parallel is causing intermittent conflict with role-based test GetClientScopeMappingsClientRolesAvailable
	cfg := GetConfig(t)
	client := NewClientWithDebug(t)
	token := GetClientToken(t, client)
	adminToken := GetAdminToken(t, client)

	tearDownResource, resourceID := CreateResourceClientWithScopes(t, client)
	defer tearDownResource()

	roleName := GetRandomName("editor")
	role := gocloak.Role{
		Name: &roleName,
	}

	roleID, err := client.CreateClientRole(context.Background(), adminToken.AccessToken, cfg.GoCloak.Realm, gocloakClientID, role)

	defer func() {
		err := client.DeleteClientRole(context.Background(), adminToken.AccessToken, cfg.GoCloak.Realm, gocloakClientID, roleName)
		require.NoError(t, err, "could not delete client role")
	}()

	require.NoError(t, err, "could not create client role")
	t.Logf("Created ClientRole: %+v", roleID)

	tearDownUser, userID := CreateUser(t, client)
	defer tearDownUser()

	scopes := []string{"message-post"}
	policyNameP := GetRandomNameP("PolicyName")

	policies := []gocloak.ResourcePolicyRepresentation{
		{
			Name:        policyNameP,
			Description: gocloak.StringP("Role Policy"),
			Scopes:      &scopes,
			// "gocloak" is the client name here, apparently it's necessary to scope client roles like that here.
			// ref: https://github.com/keycloak/keycloak/blob/main/core/src/main/java/org/keycloak/representations/idm/authorization/UmaPermissionRepresentation.java#L53
			Roles: &[]string{fmt.Sprintf("gocloak/%v", roleName)},
		},
		{
			Name:        policyNameP,
			Description: gocloak.StringP("User Policy"),
			Scopes:      &scopes,
			Users:       &[]string{userID},
		},
	}

	for _, policy := range policies {
		result, err := client.CreateResourcePolicy(context.Background(), token.AccessToken, cfg.GoCloak.Realm, resourceID, policy)
		require.NoError(t, err, "could not create resource policy")
		require.Equal(t, *(policy.Description), *(result.Description))

		result, err = client.GetResourcePolicy(context.Background(), token.AccessToken, cfg.GoCloak.Realm, *(result.ID))
		require.NoError(t, err, "could not get resource policy")
		require.Equal(t, scopes, *(result.Scopes))

		newScopes := []string{"message-view"}
		result.Scopes = &newScopes

		err = client.UpdateResourcePolicy(context.Background(), token.AccessToken, cfg.GoCloak.Realm, *(result.ID), *result)
		require.NoError(t, err, "could not get resource policy")

		result, err = client.GetResourcePolicy(context.Background(), token.AccessToken, cfg.GoCloak.Realm, *(result.ID))
		require.NoError(t, err, "could not get resource policy")
		require.Equal(t, newScopes, *(result.Scopes))

		params := gocloak.GetResourcePoliciesParams{
			Scope: gocloak.StringP("message-view"),
		}
		policies, err := client.GetResourcePolicies(context.Background(), token.AccessToken, cfg.GoCloak.Realm, params)
		require.NoError(t, err, "could not get resource policies")
		require.Equal(t, 1, len(policies))
		require.False(t, policies[0] == nil)

		if len(policies) == 1 && policies[0] != nil {
			require.Equal(t, *policyNameP, *(policies[0].Name))
		}
		err = client.DeleteResourcePolicy(context.Background(), token.AccessToken, cfg.GoCloak.Realm, *(result.ID))
		require.NoError(t, err, "could not delete resource policies")

		policies, err = client.GetResourcePolicies(context.Background(), token.AccessToken, cfg.GoCloak.Realm, params)
		require.NoError(t, err, "could not get resource policies")
		require.Equal(t, 0, len(policies))

		// Test error handling
		_, err = client.CreateResourcePolicy(context.Background(), token.AccessToken, cfg.GoCloak.Realm, "", policy)
		require.Error(t, err, "should not create resource policy without resourceID")

		_, err = client.GetResourcePolicy(context.Background(), "", cfg.GoCloak.Realm, "asdfasdfasdfasdf")
		require.Error(t, err, "should not get resource policy without token")

		err = client.UpdateResourcePolicy(context.Background(), token.AccessToken, cfg.GoCloak.Realm, "", policy)
		require.Error(t, err, "should not update resource policy without token")

		_, err = client.GetResourcePolicies(context.Background(), "", cfg.GoCloak.Realm, params)
		require.Error(t, err, "should not get resource policies without token")

		err = client.DeleteResourcePolicy(context.Background(), token.AccessToken, cfg.GoCloak.Realm, "")
		require.Error(t, err, "should not delete resource policy without permission ID")
	}
}

func Test_RolePolicy(t *testing.T) {
	t.Parallel()
	cfg := GetConfig(t)
	client := NewClientWithDebug(t)
	token := GetAdminToken(t, client)

	roles, err := client.GetRealmRoles(
		context.Background(),
		token.AccessToken,
		cfg.GoCloak.Realm,
		gocloak.GetRoleParams{},
	)
	require.NoError(t, err, "GetRealmRoles failed")
	require.GreaterOrEqual(t, len(roles), 1, "GetRealmRoles failed")

	// Create
	tearDown, _ := CreatePolicy(t, client, gocloakClientID, gocloak.PolicyRepresentation{
		Name:        GetRandomNameP("PolicyName"),
		Description: gocloak.StringP("Role Policy"),
		Type:        gocloak.StringP("role"),
		Logic:       gocloak.NEGATIVE,
		RolePolicyRepresentation: gocloak.RolePolicyRepresentation{
			Roles: &[]gocloak.RoleDefinition{
				{
					ID: roles[0].ID,
				},
			},
		},
	})
	// Delete
	defer tearDown()
}

func Test_ClientPolicy(t *testing.T) {
	t.Parallel()
	client := NewClientWithDebug(t)

	// Create
	tearDown, _ := CreatePolicy(t, client, gocloakClientID, gocloak.PolicyRepresentation{
		Name:        GetRandomNameP("PolicyName"),
		Description: gocloak.StringP("Client Policy"),
		Type:        gocloak.StringP("client"),
		ClientPolicyRepresentation: gocloak.ClientPolicyRepresentation{
			Clients: &[]string{
				gocloakClientID,
			},
		},
	})
	// Delete
	defer tearDown()
}

func Test_TimePolicy(t *testing.T) {
	t.Parallel()
	client := NewClientWithDebug(t)

	// Create
	tearDown, _ := CreatePolicy(t, client, gocloakClientID, gocloak.PolicyRepresentation{
		Name:        GetRandomNameP("PolicyName"),
		Description: gocloak.StringP("Time Policy"),
		Type:        gocloak.StringP("time"),
		TimePolicyRepresentation: gocloak.TimePolicyRepresentation{
			NotBefore:    gocloak.StringP("2019-12-30 12:00:00"),
			NotOnOrAfter: gocloak.StringP("2020-12-30 12:00:00"),
			DayMonth:     gocloak.StringP("1"),
			DayMonthEnd:  gocloak.StringP("31"),
			Month:        gocloak.StringP("1"),
			MonthEnd:     gocloak.StringP("12"),
			Year:         gocloak.StringP("1900"),
			YearEnd:      gocloak.StringP("2100"),
			Hour:         gocloak.StringP("1"),
			HourEnd:      gocloak.StringP("24"),
			Minute:       gocloak.StringP("0"),
			MinuteEnd:    gocloak.StringP("60"),
		},
	})
	// Delete
	defer tearDown()
}

func Test_UserPolicy(t *testing.T) {
	t.Parallel()
	client := NewClientWithDebug(t)

	tearDownUser, userID := CreateUser(t, client)
	defer tearDownUser()

	// Create
	tearDown, _ := CreatePolicy(t, client, gocloakClientID, gocloak.PolicyRepresentation{
		Name:        GetRandomNameP("PolicyName"),
		Description: gocloak.StringP("User Policy"),
		Type:        gocloak.StringP("user"),
		UserPolicyRepresentation: gocloak.UserPolicyRepresentation{
			Users: &[]string{
				userID,
			},
		},
	})
	// Delete
	defer tearDown()
}

func Test_AggregatedPolicy(t *testing.T) {
	t.Parallel()
	client := NewClientWithDebug(t)

	tearDownClient, clientPolicyID := CreatePolicy(t, client, gocloakClientID, gocloak.PolicyRepresentation{
		Name:        GetRandomNameP("PolicyName"),
		Description: gocloak.StringP("Client Policy"),
		Type:        gocloak.StringP("client"),
		ClientPolicyRepresentation: gocloak.ClientPolicyRepresentation{
			Clients: &[]string{
				gocloakClientID,
			},
		},
	})
	defer tearDownClient()

	tearDownClient1, clientPolicyID1 := CreatePolicy(t, client, gocloakClientID, gocloak.PolicyRepresentation{
		Name:        GetRandomNameP("PolicyName"),
		Description: gocloak.StringP("JS Policy"),
		Type:        gocloak.StringP("client"),
		Logic:       gocloak.POSITIVE,
		ClientPolicyRepresentation: gocloak.ClientPolicyRepresentation{
			Clients: &[]string{
				gocloakClientID,
			},
		},
	})
	// Delete
	defer tearDownClient1()

	// Create
	tearDown, _ := CreatePolicy(t, client, gocloakClientID, gocloak.PolicyRepresentation{
		Name:        GetRandomNameP("PolicyName"),
		Description: gocloak.StringP("Aggregated Policy"),
		Type:        gocloak.StringP("aggregate"),
		AggregatedPolicyRepresentation: gocloak.AggregatedPolicyRepresentation{
			Policies: &[]string{
				clientPolicyID,
				clientPolicyID1,
			},
		},
	})
	// Delete
	defer tearDown()
}

func Test_GroupPolicy(t *testing.T) {
	t.Parallel()
	client := NewClientWithDebug(t)

	tearDownGroup, groupID := CreateGroup(t, client)
	defer tearDownGroup()

	// Create
	tearDown, _ := CreatePolicy(t, client, gocloakClientID, gocloak.PolicyRepresentation{
		Name:        GetRandomNameP("PolicyName"),
		Description: gocloak.StringP("Group Policy"),
		Type:        gocloak.StringP("group"),
		GroupPolicyRepresentation: gocloak.GroupPolicyRepresentation{
			Groups: &[]gocloak.GroupDefinition{
				{
					ID: gocloak.StringP(groupID),
				},
			},
		},
	})
	// Delete
	defer tearDown()
}

func Test_ErrorsGrantGetUpdateDeleteUserPermission(t *testing.T) {
	t.Parallel()
	cfg := GetConfig(t)
	client := NewClientWithDebug(t)
	token := GetClientToken(t, client)

	tearDownResource, resourceID := CreateResourceClientWithScopes(t, client)
	defer tearDownResource()

	tearDownUser, userID := CreateUser(t, client)
	defer tearDownUser()

	// Grant
	scope := "read-private"

	permission := gocloak.PermissionGrantParams{
		RequesterID: &userID,
		ScopeName:   &scope,
	}
	_, err := client.GrantUserPermission(context.Background(), token.AccessToken, cfg.GoCloak.Realm, permission)
	require.Error(t, err, "GrantUserPermission no error on missing ResourceID")

	permission = gocloak.PermissionGrantParams{
		ResourceID: &resourceID,
		ScopeName:  &scope,
	}
	_, err = client.GrantUserPermission(context.Background(), token.AccessToken, cfg.GoCloak.Realm, permission)
	require.Error(t, err, "GrantUserPermission no error on missing RequesterID")

	permission = gocloak.PermissionGrantParams{
		ScopeName: &scope,
	}
	_, err = client.GrantUserPermission(context.Background(), token.AccessToken, cfg.GoCloak.Realm, permission)
	require.Error(t, err, "GrantUserPermission no error on missing Scope")

	permission = gocloak.PermissionGrantParams{
		ResourceID:  &resourceID,
		RequesterID: &userID,
		ScopeName:   &scope,
	}
	_, err = client.GrantUserPermission(context.Background(), "", cfg.GoCloak.Realm, permission)
	require.Error(t, err, "GrantUserPermission no error on unauthorized request")

	// Get
	params := gocloak.GetUserPermissionParams{
		ResourceID: &resourceID,
	}
	_, err = client.GetUserPermissions(context.Background(), "", cfg.GoCloak.Realm, params)
	require.Error(t, err, "GetUserPermission no error on unauthorized request")

	_, err = client.UpdateUserPermission(context.Background(), "", cfg.GoCloak.Realm, permission)
	require.Error(t, err, "UpdateUserPermission no error on unauthorized request")

	// Get (no permission expected to be returned)
	params = gocloak.GetUserPermissionParams{
		ResourceID: &resourceID,
	}
	_, err = client.GetUserPermissions(context.Background(), "", cfg.GoCloak.Realm, params)
	require.Error(t, err, "UpdateUserPermission no error on unauthorized request")

	// Delete
	err = client.DeleteUserPermission(context.Background(), "", cfg.GoCloak.Realm, "someID")
	require.Error(t, err, "DeleteUserPermission no error on unauthorized request")
}

func Test_GrantGetUpdateDeleteUserPermission(t *testing.T) {
	t.Parallel()
	cfg := GetConfig(t)
	client := NewClientWithDebug(t)
	token := GetClientToken(t, client)

	tearDownResource, resourceID := CreateResourceClientWithScopes(t, client)
	defer tearDownResource()

	tearDownUser, userID := CreateUser(t, client)
	defer tearDownUser()

	// Grant
	scope := "read-private"

	permission := gocloak.PermissionGrantParams{
		ResourceID:  &resourceID,
		RequesterID: &userID,
		ScopeName:   &scope,
	}
	result, err := client.GrantUserPermission(context.Background(), token.AccessToken, cfg.GoCloak.Realm, permission)

	require.NoError(t, err, "GrantUserPermission failed")
	require.True(t, nil != result)
	if result != nil {
		require.False(t, result.ResourceID == nil)
		require.False(t, result.RequesterID == nil)
		require.False(t, result.Granted == nil)
		if result.ResourceID != nil {
			require.Equal(t, resourceID, *(result.ResourceID))
		}
		if result.RequesterID != nil {
			require.Equal(t, userID, *(result.RequesterID))
		}
		if result.Granted != nil {
			require.Equal(t, true, *(result.Granted))
		}
	}

	// Get
	params := gocloak.GetUserPermissionParams{
		ResourceID: &resourceID,
	}
	queried, err := client.GetUserPermissions(context.Background(), token.AccessToken, cfg.GoCloak.Realm, params)
	require.NoError(t, err, "GetUserPermissions failed")
	require.Equal(t, 1, len(queried))
	require.Equal(t, userID, *(queried[0].RequesterID))

	// Update
	permission.TicketID = gocloak.StringP(*(result.ID))
	permission.Granted = gocloak.BoolP(false)

	result, err = client.UpdateUserPermission(context.Background(), token.AccessToken, cfg.GoCloak.Realm, permission)

	require.NoError(t, err, "UpdateUserPermission failed")
	require.True(t, nil == result)

	// Get (no permission expected to be returned)
	params = gocloak.GetUserPermissionParams{
		ResourceID: &resourceID,
	}
	queried, err = client.GetUserPermissions(context.Background(), token.AccessToken, cfg.GoCloak.Realm, params)
	require.NoError(t, err, "GetUserPermissions failed")
	require.Equal(t, 0, len(queried))

	// Grant again
	permission = gocloak.PermissionGrantParams{
		ResourceID:  &resourceID,
		RequesterID: &userID,
		ScopeName:   &scope,
	}
	result, err = client.GrantUserPermission(context.Background(), token.AccessToken, cfg.GoCloak.Realm, permission)
	require.NoError(t, err, "GrantUserPermissions failed")

	// Get
	params = gocloak.GetUserPermissionParams{
		ResourceID: &resourceID,
	}
	queried, err = client.GetUserPermissions(context.Background(), token.AccessToken, cfg.GoCloak.Realm, params)
	require.NoError(t, err, "GetUserPermissions failed")
	require.Equal(t, 1, len(queried))
	require.Equal(t, userID, *(queried[0].RequesterID))

	// Delete
	err = client.DeleteUserPermission(context.Background(), token.AccessToken, cfg.GoCloak.Realm, *(result.ID))
	require.NoError(t, err, "DeleteUserPermissions failed")

	// Get (no permission expected to be returned)

	params = gocloak.GetUserPermissionParams{
		ResourceID: &resourceID,
	}
	queried, err = client.GetUserPermissions(context.Background(), token.AccessToken, cfg.GoCloak.Realm, params)
	require.NoError(t, err, "GetUserPermissions failed")
	require.Equal(t, 0, len(queried))
}

func Test_BadCreatePermissionTicket(t *testing.T) {
	t.Parallel()
	cfg := GetConfig(t)
	client := NewClientWithDebug(t)
	token := GetClientToken(t, client)

	// Create
	tearDownResource, resourceID := CreateResourceClientWithScopes(t, client)
	// Delete
	defer tearDownResource()

	_, err := client.CreatePermissionTicket(context.Background(), token.AccessToken, cfg.GoCloak.Realm, []gocloak.CreatePermissionTicketParams{})
	require.Error(t, err, "CreatePermissionTicket no error on empty params")

	permissions := gocloak.CreatePermissionTicketParams{
		ResourceID: &resourceID,
	}

	_, err = client.CreatePermissionTicket(context.Background(), token.AccessToken, cfg.GoCloak.Realm, []gocloak.CreatePermissionTicketParams{permissions})
	require.Error(t, err, "CreatePermissionTicket no error on missing ResourceScopes in permission")

	permissions = gocloak.CreatePermissionTicketParams{
		ResourceScopes: &[]string{"read-private"},
	}
	_, err = client.CreatePermissionTicket(context.Background(), token.AccessToken, cfg.GoCloak.Realm, []gocloak.CreatePermissionTicketParams{permissions})
	require.Error(t, err, "CreatePermissionTicket no error on missing ResourceID in permission")

	permissions = gocloak.CreatePermissionTicketParams{
		ResourceID:     &resourceID,
		ResourceScopes: &[]string{"read-private"},
	}

	_, err = client.CreatePermissionTicket(context.Background(), "", cfg.GoCloak.Realm, []gocloak.CreatePermissionTicketParams{permissions})
	require.Error(t, err, "CreatePermissionTicket no error on unauthorized access attempt")
}

func Test_CreatePermissionTicket(t *testing.T) {
	t.Parallel()
	cfg := GetConfig(t)
	client := NewClientWithDebug(t)
	token := GetClientToken(t, client)

	// Create
	tearDownResource, resourceID := CreateResourceClientWithScopes(t, client)
	// Delete
	defer tearDownResource()

	// Add additional claims
	pushClaims := make(map[string][]string)

	pushClaims["organization"] = []string{"acme", "somecorp"}

	permissions := gocloak.CreatePermissionTicketParams{
		ResourceID:     &resourceID,
		ResourceScopes: &[]string{"read-private"},
		Claims:         &pushClaims,
	}

	ticket, err := client.CreatePermissionTicket(context.Background(), token.AccessToken, cfg.GoCloak.Realm, []gocloak.CreatePermissionTicketParams{permissions})

	require.NoError(t, err, "CreatePermissionTicket failed")
	t.Logf("Created PermissionTicket: %+v", *(ticket.Ticket))

	pt, err := jwt.ParseWithClaims(*(ticket.Ticket), &gocloak.PermissionTicketRepresentation{}, func(token *jwt.Token) (interface{}, error) {
		return []byte(""), nil
	})

	// we're expecting validity error because we didn't supply secret
	require.Equal(t, "signature is invalid", err.Error())

	claims, ok := pt.Claims.(*gocloak.PermissionTicketRepresentation) // ticketClaims)
	require.Equal(t, true, ok)
	require.Equal(t, cfg.GoCloak.Realm, *(claims.AZP))
	require.Equal(t, 1, len(*(claims.Permissions)))
	require.Equal(t, 1, len(*(claims.Permissions)))
	require.Equal(t, 1, len(*(claims.Claims)))
	require.Equal(t, pushClaims["organization"], (*(claims.Claims))["organization"])
	require.Equal(t, *permissions.ResourceID, *((*(claims.Permissions))[0].RSID))
}

func Test_CreateListGetUpdateDeletePermission(t *testing.T) {
	t.Parallel()
	cfg := GetConfig(t)
	client := NewClientWithDebug(t)
	token := GetAdminToken(t, client)

	// Create
	tearDownResource, resourceID := CreateResource(t, client, gocloakClientID)
	// Delete
	defer tearDownResource()

	tearDownPolicy, policyID := CreatePolicy(t, client, gocloakClientID, gocloak.PolicyRepresentation{
		Name:        GetRandomNameP("PolicyName"),
		Description: gocloak.StringP("Client Policy"),
		Type:        gocloak.StringP("client"),
		Logic:       gocloak.POSITIVE,
		ClientPolicyRepresentation: gocloak.ClientPolicyRepresentation{
			Clients: &[]string{
				gocloakClientID,
			},
		},
	})
	// Delete
	defer tearDownPolicy()

	// Create
	tearDown, permissionID := CreatePermission(t, client, gocloakClientID, gocloak.PermissionRepresentation{
		Name:        GetRandomNameP("PermissionName"),
		Description: gocloak.StringP("RequestingPartyPermission Description"),
		Type:        gocloak.StringP("resource"),
		Policies: &[]string{
			policyID,
		},
		Resources: &[]string{
			resourceID,
		},
	})
	// Delete
	defer tearDown()

	// List
	createdPermission, err := client.GetPermission(
		context.Background(),
		token.AccessToken,
		cfg.GoCloak.Realm,
		gocloakClientID,
		permissionID,
	)
	require.NoError(t, err, "GetPermission failed")
	t.Logf("Created RequestingPartyPermission: %+v", *(createdPermission.ID))
	require.Equal(t, permissionID, *(createdPermission.ID))

	// Looking for a created permission
	permissions, err := client.GetPermissions(
		context.Background(),
		token.AccessToken,
		cfg.GoCloak.Realm,
		gocloakClientID,
		gocloak.GetPermissionParams{
			Name: createdPermission.Name,
		},
	)
	require.NoError(t, err, "GetPermissions failed")
	require.Len(t, permissions, 1, "GetPermissions should return exact 1 permission")
	require.Equal(t, *(createdPermission.ID), *(permissions[0].ID))
	t.Logf("Permissions: %+v", permissions)

	err = client.UpdatePermission(
		context.Background(),
		token.AccessToken,
		cfg.GoCloak.Realm,
		gocloakClientID,
		gocloak.PermissionRepresentation{},
	)
	require.Error(t, err, "Should fail because of missing ID of the permission")

	createdPermission.Name = GetRandomNameP("PermissionName")
	err = client.UpdatePermission(
		context.Background(),
		token.AccessToken,
		cfg.GoCloak.Realm,
		gocloakClientID,
		*createdPermission,
	)
	require.NoError(t, err, "UpdatePermission failed")

	updatedPermission, err := client.GetPermission(
		context.Background(),
		token.AccessToken,
		cfg.GoCloak.Realm,
		gocloakClientID,
		permissionID,
	)
	require.NoError(t, err, "GetPermission failed")
	require.Equal(t, *(createdPermission.Name), *(updatedPermission.Name))

	dependentPermissions, err := client.GetDependentPermissions(
		context.Background(),
		token.AccessToken,
		cfg.GoCloak.Realm,
		gocloakClientID,
		policyID,
	)

	require.NoError(t, err, "GetDependentPermissions failed")
	require.Len(t, dependentPermissions, 1, "GetDependentPermissions should return exact 1 permission")
	require.Equal(t, *(createdPermission.Name), *(dependentPermissions[0].Name))

	permissionResources, err := client.GetPermissionResources(
		context.Background(),
		token.AccessToken,
		cfg.GoCloak.Realm,
		gocloakClientID,
		permissionID,
	)

	require.NoError(t, err, "GetPermissionResource failed")
	require.Len(t, permissionResources, 1, "GetPermissionResource should return exact 1 resource")
	require.Equal(t, resourceID, *permissionResources[0].ResourceID)

	permissionScopes, err := client.GetPermissionScopes(
		context.Background(),
		token.AccessToken,
		cfg.GoCloak.Realm,
		gocloakClientID,
		permissionID,
	)

	require.NoError(t, err, "GetPermissionScopes failed")
	require.Len(t, permissionScopes, 0, "GetPermissionResource should return exact 0 scopes")
}

func Test_CheckError(t *testing.T) {
	t.Parallel()
	cfg := GetConfig(t)
	client := NewClientWithDebug(t)
	token := GetAdminToken(t, client)

	_, err := client.GetClient(
		context.Background(),
		token.AccessToken,
		cfg.Admin.Realm,
		"random_client",
	)
	require.Error(t, err)

	t.Log(err)

	expectedError := &gocloak.APIError{
		Code:    http.StatusNotFound,
		Message: "404 Not Found: Could not find client",
		Type:    gocloak.APIErrTypeUnknown,
	}

	apiError := err.(*gocloak.APIError)
	require.Equal(t, expectedError, apiError)
}

// ---------------
// Credentials API
// ---------------

func Test_GetCredentialRegistrators(t *testing.T) {
	t.Parallel()
	cfg := GetConfig(t)
	client := NewClientWithDebug(t)
	token := GetAdminToken(t, client)

	res, err := client.GetCredentialRegistrators(
		context.Background(),
		token.AccessToken,
		cfg.GoCloak.Realm,
	)
	t.Log(res)
	require.NoError(t, err)
}

func Test_GetConfiguredUserStorageCredentialTypes(t *testing.T) {
	t.Parallel()
	cfg := GetConfig(t)
	client := NewClientWithDebug(t)
	token := GetAdminToken(t, client)
	SetUpTestUser(t, client)

	res, err := client.GetConfiguredUserStorageCredentialTypes(
		context.Background(),
		token.AccessToken,
		cfg.GoCloak.Realm,
		testUserID,
	)
	t.Log(res)
	require.NoError(t, err)
}

func Test_GetUpdateLableDeleteCredentials(t *testing.T) {
	t.Parallel()
	cfg := GetConfig(t)
	client := NewClientWithDebug(t)
	token := GetAdminToken(t, client)
	tearDownUser, userID := CreateUser(t, client)
	defer tearDownUser()
	err := client.SetPassword(
		context.Background(),
		token.AccessToken,
		userID,
		cfg.GoCloak.Realm,
		"fake-password",
		false,
	)
	require.NoError(t, err)

	res, err := client.GetCredentials(
		context.Background(),
		token.AccessToken,
		cfg.GoCloak.Realm,
		userID,
	)
	t.Log(res)
	require.NoError(t, err)
	require.Len(t, res, 1)
	credentialID := *res[0].ID

	err = client.UpdateCredentialUserLabel(
		context.Background(),
		token.AccessToken,
		cfg.GoCloak.Realm,
		userID,
		credentialID,
		"test-label",
	)
	require.NoError(t, err)
	res, err = client.GetCredentials(
		context.Background(),
		token.AccessToken,
		cfg.GoCloak.Realm,
		userID,
	)
	t.Log(res)
	require.NoError(t, err)
	require.Equal(t, "test-label", *res[0].UserLabel)

	err = client.DeleteCredentials(
		context.Background(),
		token.AccessToken,
		cfg.GoCloak.Realm,
		userID,
		credentialID,
	)
	require.NoError(t, err)

	res, err = client.GetCredentials(
		context.Background(),
		token.AccessToken,
		cfg.GoCloak.Realm,
		userID,
	)
	t.Log(res)
	require.NoError(t, err)
	require.Empty(t, res)
}

func Test_DisableAllCredentialsByType(t *testing.T) {
	// NOTE(svilgelm): I didn't find a way how to properly test this function,
	// so the test validates that the API call doesn't return an error.
	t.Parallel()
	cfg := GetConfig(t)
	client := NewClientWithDebug(t)
	token := GetAdminToken(t, client)
	SetUpTestUser(t, client)

	err := client.DisableAllCredentialsByType(
		context.Background(),
		token.AccessToken,
		cfg.GoCloak.Realm,
		testUserID,
		[]string{"password"},
	)
	require.NoError(t, err)
}

func Test_TestSetFunctionalOptions(t *testing.T) {
	t.Parallel()

	cfg := GetConfig(t)
	gocloak.NewClient(cfg.HostName, gocloak.SetAuthRealms("foo"), gocloak.SetAuthAdminRealms("bar"))
}

func Test_GetClientsWithPagination(t *testing.T) {
	cfg := GetConfig(t)
	client := NewClientWithDebug(t)
	token := GetAdminToken(t, client)
	clientID := GetRandomNameP("ClientID")

	testClient := gocloak.Client{
		ClientID: clientID,
		BaseURL:  gocloak.StringP("http://example.com"),
	}
	t.Logf("Client ID: %s", *clientID)

	// Creating a client
	tearDown, createdClientID := CreateClient(t, client, &testClient)
	defer tearDown()
	t.Log(createdClientID)
	first := 0
	max := 1
	// Looking for a created client
	clients, err := client.GetClients(
		context.Background(),
		token.AccessToken,
		cfg.GoCloak.Realm,
		gocloak.GetClientsParams{
			First: &first,
			Max:   &max,
		},
	)
	require.NoError(t, err)
	require.Equal(t, max, len(clients))
}

func Test_ImportIdentityProviderConfig(t *testing.T) {
	t.Parallel()
	cfg := GetConfig(t)
	client := NewClientWithDebug(t)
	token := GetAdminToken(t, client)

	actual, err := client.ImportIdentityProviderConfig(
		context.Background(),
		token.AccessToken,
		cfg.GoCloak.Realm,
		"https://accounts.google.com/.well-known/openid-configuration",
		"oidc")

	require.NoError(t, err, "ImportIdentityProviderConfig failed")

	expected := map[string]string{
		"userInfoUrl":       "https://openidconnect.googleapis.com/v1/userinfo",
		"validateSignature": "true",
		"tokenUrl":          "https://oauth2.googleapis.com/token",
		"authorizationUrl":  "https://accounts.google.com/o/oauth2/v2/auth",
		"jwksUrl":           "https://www.googleapis.com/oauth2/v3/certs",
		"issuer":            "https://accounts.google.com",
		"useJwksUrl":        "true",
	}

	require.Len(
		t, actual, len(expected),
		"ImportIdentityProviderConfig should return exactly %d fields", len(expected))

	for expectedKey, expectedVal := range expected {
		require.Equal(
			t, expectedVal, actual[expectedKey],
			"ImportIdentityProviderConfig should return %q for %q, but returned %q",
			expectedVal, expectedKey, actual[expectedKey])
	}
}

func Test_ImportIdentityProviderConfigFromFile(t *testing.T) {
	// t.Parallel()
	cfg := GetConfig(t)
	client := NewClientWithDebug(t)
	token := GetAdminToken(t, client)

	sampleFile := `<?xml version="1.0" encoding="UTF-8" standalone="no"?>
<md:EntityDescriptor xmlns:md="urn:oasis:names:tc:SAML:2.0:metadata" entityID="https://accounts.google.com/o/saml2?idpid=C01unc9st" validUntil="2026-04-29T21:34:48.000Z">
  <md:IDPSSODescriptor WantAuthnRequestsSigned="false" protocolSupportEnumeration="urn:oasis:names:tc:SAML:2.0:protocol">
    <md:KeyDescriptor use="signing">
      <ds:KeyInfo xmlns:ds="http://www.w3.org/2000/09/xmldsig#">
        <ds:X509Data>
          <ds:X509Certificate>MIIDdDCCAlygAwIBAgIGAXkktKmDMA0GCSqGSIb3DQEBCwUAMHsxFDASBgNVBAoTC0dvb2dsZSBJ
bmMuMRYwFAYDVQQHEw1Nb3VudGFpbiBWaWV3MQ8wDQYDVQQDEwZHb29nbGUxGDAWBgNVBAsTD0dv
b2dsZSBGb3IgV29yazELMAkGA1UEBhMCVVMxEzARBgNVBAgTCkNhbGlmb3JuaWEwHhcNMjEwNDMw
MjEzNDQ4WhcNMjYwNDI5MjEzNDQ4WjB7MRQwEgYDVQQKEwtHb29nbGUgSW5jLjEWMBQGA1UEBxMN
TW91bnRhaW4gVmlldzEPMA0GA1UEAxMGR29vZ2xlMRgwFgYDVQQLEw9Hb29nbGUgRm9yIFdvcmsx
CzAJBgNVBAYTAlVTMRMwEQYDVQQIEwpDYWxpZm9ybmlhMIIBIjANBgkqhkiG9w0BAQEFAAOCAQ8A
MIIBCgKCAQEAqU4c6Cc1+Iz38P9G4qOE9EMG/X6KdCQDEFm1xT1Bv4kWWMZhlnNh/pi94KgaSjJC
L6kSK04KV0xGyPLu8BXI4ZMUlaSFx2qT4hzLmYf70CzfKzw482x9rN22bX3AA5fEf35vt1knCbYH
3vC+GoDkmR4XrEEIocZpCxyfOokauyaUjyC1dhftl4dE3lP47e0xDEnZYNCivE29vNYIgXb5xwWM
SfDu7MOoG4QP7VH/gOIxH+EIbgL7aTv1cCAfNToAGZatSYkKKsVIPiSeQIecmTEadS1ihJd2NyX8
iCV32DM1CN6WvA7OnsZ3j2wRWWlY2Rgp68VShFR4w7BSfXB6XQIDAQABMA0GCSqGSIb3DQEBCwUA
A4IBAQAvvMZ7lqk23QLOVQBTKxTgP0n6OGaNFc9tgW9Tzj/68bX9vFZCSJ0O17NOlKIZyWIYpcAF
ty+ZK2rEv45zZRq+vx0qLc3bPheX1h/C7XS8EUDH69Qv8lApm7iw4gbMT4T4t4BDWFQ3C+Kf4XBN
ev9MLMa9V6ad5kY1vFYQx7wTvsIwhIs5A4FSdJilDEFSSQ4vcmB41pXzuS2LPrppO5fESbdNDget
tUrq/b7peqRdz0jkOgaaoszXEAF8WIx3Gty/BaQ2jNFVMvHDz51I2g8nSWNbsZ3VliAVkhkhLETB
E8go1LcvbfHNyknHu2sptnRq55fHZSHr18vVsQRfDYMG</ds:X509Certificate>
        </ds:X509Data>
      </ds:KeyInfo>
    </md:KeyDescriptor>
    <md:NameIDFormat>urn:oasis:names:tc:SAML:1.1:nameid-format:emailAddress</md:NameIDFormat>
    <md:SingleSignOnService Binding="urn:oasis:names:tc:SAML:2.0:bindings:HTTP-Redirect" Location="https://accounts.google.com/o/saml2/idp?idpid=C01unc9st"/>
    <md:SingleSignOnService Binding="urn:oasis:names:tc:SAML:2.0:bindings:HTTP-POST" Location="https://accounts.google.com/o/saml2/idp?idpid=C01unc9st"/>
  </md:IDPSSODescriptor>
</md:EntityDescriptor>`

	actual, err := client.ImportIdentityProviderConfigFromFile(
		context.Background(),
		token.AccessToken,
		cfg.GoCloak.Realm,
		"saml",
		"somefile.txt",
		bytes.NewReader([]byte(sampleFile)))

	require.NoError(t, err, "ImportIdentityProviderConfig failed")

	expected := map[string]string{
		"validateSignature":               "false",
		"signingCertificate":              "MIIDdDCCAlygAwIBAgIGAXkktKmDMA0GCSqGSIb3DQEBCwUAMHsxFDASBgNVBAoTC0dvb2dsZSBJ\nbmMuMRYwFAYDVQQHEw1Nb3VudGFpbiBWaWV3MQ8wDQYDVQQDEwZHb29nbGUxGDAWBgNVBAsTD0dv\nb2dsZSBGb3IgV29yazELMAkGA1UEBhMCVVMxEzARBgNVBAgTCkNhbGlmb3JuaWEwHhcNMjEwNDMw\nMjEzNDQ4WhcNMjYwNDI5MjEzNDQ4WjB7MRQwEgYDVQQKEwtHb29nbGUgSW5jLjEWMBQGA1UEBxMN\nTW91bnRhaW4gVmlldzEPMA0GA1UEAxMGR29vZ2xlMRgwFgYDVQQLEw9Hb29nbGUgRm9yIFdvcmsx\nCzAJBgNVBAYTAlVTMRMwEQYDVQQIEwpDYWxpZm9ybmlhMIIBIjANBgkqhkiG9w0BAQEFAAOCAQ8A\nMIIBCgKCAQEAqU4c6Cc1+Iz38P9G4qOE9EMG/X6KdCQDEFm1xT1Bv4kWWMZhlnNh/pi94KgaSjJC\nL6kSK04KV0xGyPLu8BXI4ZMUlaSFx2qT4hzLmYf70CzfKzw482x9rN22bX3AA5fEf35vt1knCbYH\n3vC+GoDkmR4XrEEIocZpCxyfOokauyaUjyC1dhftl4dE3lP47e0xDEnZYNCivE29vNYIgXb5xwWM\nSfDu7MOoG4QP7VH/gOIxH+EIbgL7aTv1cCAfNToAGZatSYkKKsVIPiSeQIecmTEadS1ihJd2NyX8\niCV32DM1CN6WvA7OnsZ3j2wRWWlY2Rgp68VShFR4w7BSfXB6XQIDAQABMA0GCSqGSIb3DQEBCwUA\nA4IBAQAvvMZ7lqk23QLOVQBTKxTgP0n6OGaNFc9tgW9Tzj/68bX9vFZCSJ0O17NOlKIZyWIYpcAF\nty+ZK2rEv45zZRq+vx0qLc3bPheX1h/C7XS8EUDH69Qv8lApm7iw4gbMT4T4t4BDWFQ3C+Kf4XBN\nev9MLMa9V6ad5kY1vFYQx7wTvsIwhIs5A4FSdJilDEFSSQ4vcmB41pXzuS2LPrppO5fESbdNDget\ntUrq/b7peqRdz0jkOgaaoszXEAF8WIx3Gty/BaQ2jNFVMvHDz51I2g8nSWNbsZ3VliAVkhkhLETB\nE8go1LcvbfHNyknHu2sptnRq55fHZSHr18vVsQRfDYMG",
		"postBindingLogout":               "false",
		"postBindingResponse":             "true",
		"postBindingAuthnRequest":         "true",
		"singleSignOnServiceUrl":          "https://accounts.google.com/o/saml2/idp?idpid=C01unc9st",
		"nameIDPolicyFormat":              "urn:oasis:names:tc:SAML:1.1:nameid-format:emailAddress",
		"wantAuthnRequestsSigned":         "false",
		"addExtensionsElementWithKeyInfo": "false",
		"loginHint":                       "false",
		"enabledFromMetadata":             "true",
		"idpEntityId":                     "https://accounts.google.com/o/saml2?idpid=C01unc9st",
	}

	require.Len(
		t, actual, len(expected),
		"ImportIdentityProviderConfig should return exactly %d fields", len(expected))

	for expectedKey, expectedVal := range expected {
		require.Equal(
			t, expectedVal, actual[expectedKey],
			"ImportIdentityProviderConfig should return %q for %q, but returned %q",
			expectedVal, expectedKey, actual[expectedKey])
	}
}

func TestGocloak_GetAuthenticationFlows(t *testing.T) {
	t.Parallel()
	cfg := GetConfig(t)
	client := NewClientWithDebug(t)
	token := GetAdminToken(t, client)
	authFlows, err := client.GetAuthenticationFlows(
		context.Background(),
		token.AccessToken,
		cfg.GoCloak.Realm,
	)
	require.NoError(t, err, "Failed to fetch authentication flows")
	t.Logf("authentication flows: %+v", authFlows)

	FailRequest(client, nil, 1, 0)
	_, err = client.GetAuthenticationFlows(
		context.Background(),
		token.AccessToken,
		cfg.GoCloak.Realm,
	)
	require.Error(t, err)
}

func TestGocloak_CreateAuthenticationFlowsAndCreateAuthenticationExecutionAndFlow(t *testing.T) {
	t.Parallel()
	cfg := GetConfig(t)
	client := NewClientWithDebug(t)
	token := GetAdminToken(t, client)
	authExec := gocloak.CreateAuthenticationExecutionRepresentation{
		Provider: gocloak.StringP("idp-auto-link"),
	}
	authFlow := gocloak.AuthenticationFlowRepresentation{
		Alias:       gocloak.StringP("testauthflow2"),
		BuiltIn:     gocloak.BoolP(false),
		Description: gocloak.StringP("my test description"),
		TopLevel:    gocloak.BoolP(true),
		ProviderID:  gocloak.StringP("basic-flow"),
	}

	authExecFlow := gocloak.CreateAuthenticationExecutionFlowRepresentation{
		Alias:       gocloak.StringP("testauthexecflow"),
		Description: gocloak.StringP("test"),
		Provider:    gocloak.StringP("basic-flow"),
		Type:        gocloak.StringP("basic-flow"),
	}

	err := client.CreateAuthenticationFlow(
		context.Background(),
		token.AccessToken,
		cfg.GoCloak.Realm,
		authFlow,
	)
	require.NoError(t, err, "Failed to create authentication flow")
	t.Logf("authentication flows: %+v", authFlow)

	err = client.CreateAuthenticationExecution(
		context.Background(),
		token.AccessToken,
		cfg.GoCloak.Realm,
		*authFlow.Alias,
		authExec,
	)
	require.NoError(t, err, "Failed to create authentication execution")

	err = client.CreateAuthenticationExecutionFlow(
		context.Background(),
		token.AccessToken,
		cfg.GoCloak.Realm,
		*authFlow.Alias,
		authExecFlow,
	)
	require.NoError(t, err, "Failed to create authentication execution flow")

	authExecs, err := client.GetAuthenticationExecutions(
		context.Background(),
		token.AccessToken,
		cfg.GoCloak.Realm,
		*authFlow.Alias,
	)

	t.Logf("authentication executions: %+v", authExecs)
	require.NoError(t, err, "Failed to get authentication executions")

	// UpdateAuthenticationExecution
	for _, execution := range authExecs {
		if execution.ProviderID != nil && *execution.ProviderID == *authExec.Provider {
			execution.Requirement = gocloak.StringP("ALTERNATIVE")
			err = client.UpdateAuthenticationExecution(
				context.Background(),
				token.AccessToken,
				cfg.GoCloak.Realm,
				*authFlow.Alias,
				*execution,
			)
			require.NoError(t, err, fmt.Sprintf("Failed to update authentication executions, realm: %+v, flow: %+v, execution: %+v", cfg.GoCloak.Realm, *authFlow.Alias, *execution.ProviderID))
			break
		}
	}
	authExecs, err = client.GetAuthenticationExecutions(
		context.Background(),
		token.AccessToken,
		cfg.GoCloak.Realm,
		*authFlow.Alias,
	)
	require.NoError(t, err, "Failed to get authentication executions second time")
	t.Logf("authentication executions after update: %+v", authExecs)

	var (
		execDeleted   bool
		execFlowFound bool
	)
	for _, execution := range authExecs {
		if execution.DisplayName != nil && *execution.DisplayName == *authExecFlow.Alias {
			execFlowFound = true
			continue
		}
		if execution.ProviderID != nil && *execution.ProviderID == *authExec.Provider {
			require.NotNil(t, execution.Requirement)
			require.Equal(t, *execution.Requirement, "ALTERNATIVE")
			err = client.DeleteAuthenticationExecution(
				context.Background(),
				token.AccessToken,
				cfg.GoCloak.Realm,
				*execution.ID,
			)
			require.NoError(t, err, "Failed to delete authentication execution")
			execDeleted = true
		}
		if execDeleted && execFlowFound {
			break
		}
	}
	require.True(t, execDeleted, "Failed to delete authentication execution, no execution was deleted")
	require.True(t, execFlowFound, "Failed to find authentication execution flow")

	flows, err := client.GetAuthenticationFlows(context.Background(), token.AccessToken, cfg.GoCloak.Realm)
	require.NoError(t, err, "Failed to get authentication flows")
	deleted := false
	for _, flow := range flows {
		if flow.Alias != nil && *flow.Alias == "testauthflow2" {
			err = client.DeleteAuthenticationFlow(
				context.Background(),
				token.AccessToken,
				cfg.GoCloak.Realm,
				*flow.ID,
			)
			require.NoError(t, err, "Failed to delete authentication flow")
			deleted = true
			break
		}
	}
	require.True(t, deleted, "Failed to delete authentication flow, no flow was deleted")
}

func TestGocloak_CreateAndGetRequiredAction(t *testing.T) {
	t.Parallel()
	cfg := GetConfig(t)
	client := NewClientWithDebug(t)
	token := GetAdminToken(t, client)
	requiredAction := gocloak.RequiredActionProviderRepresentation{
		Alias:         gocloak.StringP("VERIFY_EMAIL_NEW"),
		Config:        nil,
		DefaultAction: gocloak.BoolP(false),
		Enabled:       gocloak.BoolP(true),
		Name:          gocloak.StringP("Verify Email new"),
		Priority:      gocloak.Int32P(50),
		ProviderID:    gocloak.StringP("VERIFY_EMAIL_NEW"),
	}
	err := client.RegisterRequiredAction(context.Background(), token.AccessToken, cfg.GoCloak.Realm, requiredAction)
	require.NoError(t, err, "Failed to register required action")

	ra, err := client.GetRequiredAction(context.Background(), token.AccessToken, cfg.GoCloak.Realm, *requiredAction.Alias)
	require.NoError(t, err, "Failed to get required action")
	require.NotNil(t, ra, "required action created must not be nil")
	require.Equal(t, *ra.Alias, *requiredAction.Alias, "required action alias must be equal with template")
	t.Logf("got required action: %+v", ra)

	ras, err := client.GetRequiredActions(context.Background(), token.AccessToken, cfg.GoCloak.Realm)
	require.NoError(t, err, "Failed to get required actions")

	for _, r := range ras {
		t.Logf("got required action: %+v", r)
		if r.Alias != nil && *r.Alias == *ra.Alias {
			goto FOUND_RA
		}
	}
	require.Fail(t, "required action not found in list of required actions")

FOUND_RA:

	err = client.DeleteRequiredAction(context.Background(), token.AccessToken, cfg.GoCloak.Realm, *requiredAction.Alias)
	require.NoError(t, err, "Failed to Delete required action")
}

func TestGocloak_GetUnknownRequiredAction(t *testing.T) {
	t.Parallel()
	cfg := GetConfig(t)
	client := NewClientWithDebug(t)
	token := GetAdminToken(t, client)

	ra, err := client.GetRequiredAction(context.Background(), token.AccessToken, cfg.GoCloak.Realm, "unknown_required_action")
	require.Error(t, err, "Request should fail if no required action with the given name is there")
	require.Nil(t, ra, "required action created must be nil if it could not be found")
}

func TestGocloak_GetEmptyAliasRequiredAction(t *testing.T) {
	t.Parallel()
	cfg := GetConfig(t)
	client := NewClientWithDebug(t)
	token := GetAdminToken(t, client)

	ra, err := client.GetRequiredAction(context.Background(), token.AccessToken, cfg.GoCloak.Realm, "")
	require.Error(t, err, "Request should fail if no alias is given")
	require.Nil(t, ra, "required action created must be nil if it could not be found")
}

func TestGocloak_UpdateRequiredAction(t *testing.T) {
	t.Parallel()
	cfg := GetConfig(t)
	client := NewClientWithDebug(t)
	token := GetAdminToken(t, client)
	requiredAction := gocloak.RequiredActionProviderRepresentation{
		Alias:         gocloak.StringP("VERIFY_EMAIL"),
		Config:        nil,
		DefaultAction: gocloak.BoolP(false),
		Enabled:       gocloak.BoolP(true),
		Name:          gocloak.StringP("Verify Email"),
		Priority:      gocloak.Int32P(50),
		ProviderID:    gocloak.StringP("VERIFY_EMAIL"),
	}
	err := client.UpdateRequiredAction(context.Background(), token.AccessToken, cfg.GoCloak.Realm, requiredAction)
	require.NoError(t, err, "Failed to update required action")
}

func CreateComponent(t *testing.T, client gocloak.GoCloak) (func(), *gocloak.Component) {
	newComponent := &gocloak.Component{
		Name:         GetRandomNameP("CreateComponent"),
		ProviderID:   gocloak.StringP("rsa-generated"),
		ProviderType: gocloak.StringP("org.keycloak.keys.KeyProvider"),
	}
	cfg := GetConfig(t)
	token := GetAdminToken(t, client)
	createdID, err := client.CreateComponent(
		context.Background(),
		token.AccessToken,
		cfg.GoCloak.Realm,
		*newComponent,
	)
	require.NoError(t, err, "CreateComponent failed")
	tearDown := func() {
		_ = client.DeleteComponent(
			context.Background(),
			token.AccessToken,
			cfg.GoCloak.Realm,
			createdID,
		)
	}
	newComponent.ID = &createdID
	return tearDown, newComponent
}

func Test_GetComponentsWithParams(t *testing.T) {
	// t.Parallel()
	cfg := GetConfig(t)
	client := NewClientWithDebug(t)
	token := GetAdminToken(t, client)
	tearDownComponent, component := CreateComponent(t, client)
	defer tearDownComponent()

	components, err := client.GetComponentsWithParams(
		context.Background(),
		token.AccessToken,
		cfg.GoCloak.Realm,
		gocloak.GetComponentsParams{
			Name:         component.Name,
			ProviderType: component.ProviderType,
			ParentID:     component.ParentID,
		},
	)
	require.NoError(t, err, "GetComponentsWithParams failed")
	if len(components) != 1 {
		require.NoError(t, fmt.Errorf("Expected 1 component, got %d", len(components)), "GetComponentsWithParams failed")
	}
}

func Test_GetComponent(t *testing.T) {
	// t.Parallel()
	cfg := GetConfig(t)
	client := NewClientWithDebug(t)
	token := GetAdminToken(t, client)
	tearDownComponent, component := CreateComponent(t, client)
	defer tearDownComponent()

	_, err := client.GetComponent(
		context.Background(),
		token.AccessToken,
		cfg.GoCloak.Realm,
		*component.ID,
	)
	require.NoError(t, err, "GetComponent failed")
}

func Test_UpdateComponent(t *testing.T) {
	// t.Parallel()
	cfg := GetConfig(t)
	client := NewClientWithDebug(t)
	token := GetAdminToken(t, client)
	tearDownComponent, component := CreateComponent(t, client)
	defer tearDownComponent()

	component.Name = GetRandomNameP("UpdateComponent")

	err := client.UpdateComponent(
		context.Background(),
		token.AccessToken,
		cfg.GoCloak.Realm,
		*component,
	)
	require.NoError(t, err, "UpdateComponent failed")

	components, err := client.GetComponentsWithParams(
		context.Background(),
		token.AccessToken,
		cfg.GoCloak.Realm,
		gocloak.GetComponentsParams{
			Name:         component.Name,
			ProviderType: component.ProviderType,
			ParentID:     component.ParentID,
		},
	)
	require.NoError(t, err, "GetComponentWithParams after UpdateComponent failed")

	if len(components) != 1 {
		require.NoError(t, fmt.Errorf("Expected 1 component, got %d", len(components)), "UpdateComponent failed")
	}
	if *components[0].Name != *component.Name {
		require.NoError(
			t,
			fmt.Errorf("Expected name after update '%s', got '%s'", *component.Name, *components[0].Name),
			"UpdateComponent failed",
		)
	}
}<|MERGE_RESOLUTION|>--- conflicted
+++ resolved
@@ -532,11 +532,7 @@
 //	err - returned error or nil to return the default error
 //	failN - number of requests to be failed
 //	skipN = number of requests to be executed and not failed by this function
-<<<<<<< HEAD
 func FailRequest(client *gocloak.GoCloak, err error, failN, skipN int) *gocloak.GoCloak {
-=======
-func FailRequest(client gocloak.GoCloak, err error, failN, skipN int) gocloak.GoCloak {
->>>>>>> b4b5d204
 	client.RestyClient().OnBeforeRequest(
 		func(c *resty.Client, r *resty.Request) error {
 			if skipN > 0 {
@@ -6644,7 +6640,7 @@
 	require.NoError(t, err, "Failed to update required action")
 }
 
-func CreateComponent(t *testing.T, client gocloak.GoCloak) (func(), *gocloak.Component) {
+func CreateComponent(t *testing.T, client *gocloak.GoCloak) (func(), *gocloak.Component) {
 	newComponent := &gocloak.Component{
 		Name:         GetRandomNameP("CreateComponent"),
 		ProviderID:   gocloak.StringP("rsa-generated"),
